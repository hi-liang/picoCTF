""" Module for getting scoreboard information """

from api.common import cache, APIException
import api.common
import api.group
import api.problem
import api.team
import api.user
from datetime import datetime

end = datetime(2020, 5, 7, 3, 59, 59)

def get_score(tid=None, uid=None):
    """
    Get the score for a user or team.
    Looks for a cached score, if not found we query all correct submissions by the team and add up their scores if they exist. Cache the result.

    Args:
        tid: The team id
        uid: The user id
    Returns:
        The users's or team's score
    """

    pids = [s['pid'] for s in api.problem.get_correct_submissions(tid=tid, uid=uid)]
    score = sum([api.problem.get_problem(pid)['score'] for pid in pids])

    return score

def get_group_scores(gid=None, name=None):
    """
    Get the group scores.

    Args:
        gid: The group id
        name: The group name
    Returns:
        A dictionary of tid:score mappings
    """

    members = api.group.get_group(gid, name)['members']

    result = {}
    for tid in members:
        result[tid] = get_score(tid=tid)

    return result

def get_group_score(gid=None, name=None):
    """
    Get the group score.

    Args:
        gid: The group id
        name: The group name
    Returns:
        The total score of the group
    """

<<<<<<< HEAD
    cache.set(cache_name, score, 60 * 60)
    return score

def get_all_team_scores():
    """
    Gets the score for every team in the database.

    Returns:
        A dictionary of tid:score mappings
    """

    tids = [team['tid'] for team in api.team.get_all_teams()]
    
    result = {}
    for tid in tids:
        result[tid] = get_score(tid=tid)

    return result

def get_all_user_scores():
    """
    Gets the score for every user in the database.

    Returns:
        A dictionary of uid:score mappings
    """

    uids = [user['uid'] for user in api.user.get_all_users()]
    
    result = {}
    for uid in uids:
        result[uid] = get_score(uid=uid)

    return result
=======
    return sum(get_group_scores(gid, name).values())
>>>>>>> 372279f7
<|MERGE_RESOLUTION|>--- conflicted
+++ resolved
@@ -57,41 +57,4 @@
         The total score of the group
     """
 
-<<<<<<< HEAD
-    cache.set(cache_name, score, 60 * 60)
-    return score
-
-def get_all_team_scores():
-    """
-    Gets the score for every team in the database.
-
-    Returns:
-        A dictionary of tid:score mappings
-    """
-
-    tids = [team['tid'] for team in api.team.get_all_teams()]
-    
-    result = {}
-    for tid in tids:
-        result[tid] = get_score(tid=tid)
-
-    return result
-
-def get_all_user_scores():
-    """
-    Gets the score for every user in the database.
-
-    Returns:
-        A dictionary of uid:score mappings
-    """
-
-    uids = [user['uid'] for user in api.user.get_all_users()]
-    
-    result = {}
-    for uid in uids:
-        result[uid] = get_score(uid=uid)
-
-    return result
-=======
-    return sum(get_group_scores(gid, name).values())
->>>>>>> 372279f7
+    return sum(get_group_scores(gid, name).values())