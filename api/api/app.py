from flask import Flask, url_for, request, session

app = Flask(__name__)

from api import setup, user, auth, problem, scoreboard, utilities, game
from api.common import APIException
from api.annotations import return_json, require_login, require_admin, log_request

import api.common
import api.logger
import api.team
import api.group

log = api.logger.use(__name__)

#TODO: Reenable this with proper logging.
#setup.check_database_indexes()

@app.after_request
def after_request(response):
    #if (request.headers.get('Origin', '') in
    #        ['http://picoctf.com',
    #         'http://www.picoctf.com']):
    #    response.headers.add('Access-Control-Allow-Origin',
    #                         request.headers['Origin'])
    response.headers.add('Access-Control-Allow-Methods', 'GET, POST')
    response.headers.add('Access-Control-Allow-Credentials', 'true')
    response.headers.add('Access-Control-Allow-Headers', 'Content-Type, *')
    response.headers.add('Cache-Control', 'no-cache')
    response.headers.add('Cache-Control', 'no-store')
    if api.auth.is_logged_in():
        if 'token' in session:
            response.set_cookie('token', session['token'])
        else:
            csrf_token = api.common.token()
            session['token'] = csrf_token
            response.set_cookie('token', csrf_token)

    response.mimetype = 'application/json'
    return response


@app.route("/api/sitemap", methods=["GET"])
@return_json
def site_map_hook():
    print("Building sitemap")
    links = []
    for rule in app.url_map._rules:
        if "GET" in rule.methods or "POST" in rule.methods:
            try:
                url = url_for(rule.endpoint)
                links.append(url)
            except Exception:
                pass
    return 1, links, "This is a message."

@app.route('/api/user/create', methods=['POST'])
@return_json
def create_user_hook():
    user.register_user(api.common.flat_multi(request.form))
    return 1, None, "User '{}' registered successfully!".format(request.form["username"])

@app.route('/api/updatepassword', methods=['POST'])
@return_json
@require_login
def update_password_hook():
    uid = user.get_user()["uid"]
    password = request.form.get("password")
    confirm = request.form.get("confirm")

    if password != confirm:
        raise APIException(0, None, "Your passwords do not match.")

    user.update_password(uid, password)
    return 1, None, "Your password has been successfully updated!"

@app.route('/api/getsshacct', methods=['GET'])
@return_json
@require_login
def get_ssh_account_hook():
    data = user.get_ssh_account(user.get_user()['uid'])
    return 1, data

@app.route('/api/login', methods=['POST'])
@return_json
def login_hook():
    username = request.form.get('username')
    password = request.form.get('password')
    auth.login(username, password)
    return 1, None, "Successfully logged in as " + username

@app.route('/api/logout', methods=['GET'])
@return_json
@log_request
def logout_hook():
    if auth.is_logged_in():
        auth.logout()
        return 1, None, "Successfully logged out."
    else:
        return 0, None, "You do not appear to be logged in."

@app.route('/api/user/isloggedin', methods=['GET'])
@return_json
def is_logged_in_hook():
    if auth.is_logged_in():
        return 1, None, "You are logged in."
    else:
        return 0, None, "You are not logged in."

@app.route('/api/isadmin', methods=['GET'])
@return_json
def is_admin_hook():
    if auth.is_admin():
        return 1, None, "You have admin permissions."
    else:
        return 0, None, "You do not have admin permissions."

@app.route('/api/team', methods=['GET'])
@return_json
@require_login
def team_information_hook():
    return 1, api.team.get_team_information(), None

@app.route('/api/admin/getallproblems', methods=['GET'])
@return_json
@require_admin
def get_all_problems_hook():
    probs = problem.get_all_problems()
    if probs is None:
        return 0, None, "There was an error querying problems from the database."
    return 1, probs

@app.route('/api/admin/getallusers', methods=['GET'])
@return_json
@require_admin
def get_all_users_hook():
    users = user.get_all_users()
    if users is None:
        return 0, None, "There was an error query users from the database."
    return 1, users

@app.route('/api/problems', methods=['GET'])
@require_login
@return_json
def get_unlocked_problems_hook():
    return 1, problem.get_unlocked_problems(user.get_user()['tid'])

@app.route('/api/problems/solved', methods=['GET'])
@require_login
@return_json
def get_solved_problems_hook():
    return 1, problem.get_solved_problems(user.get_user()['tid'])

@app.route('/api/submit', methods=['POST'])
@return_json
@require_login
def submit_key_hook():
    user_account = user.get_user()
    tid = user_account['tid']
    pid = request.form.get('pid', '')
    key = request.form.get('key', '')

    result = problem.submit_key(tid, pid, key)
    return int(result['correct']), result['points'], result['message']

@app.route('/api/problems/<path:pid>', methods=['GET'])
@require_login
@return_json
@log_request
def get_single_problem_hook(pid):
    problem_info = problem.get_problem(pid, tid=user.get_user()['tid'])
    return 1, problem_info

@app.route('/api/teamscore', methods=['GET'])
@require_login
@return_json
def get_team_score_hook():
    score = scoreboard.get_score(tid=user.get_user()['tid'])
    if score is not None:
        return 1, {'score': score}
    return 0, None, "There was an error retrieving your score."

@app.route('/api/userscore', methods=['GET'])
@require_login
@return_json
def get_user_score_hook():
    score = scoreboard.get_score(uid=user.get_user()['uid'])
    if score is not None:
        return 1, {'score': score}
    return 0, None, "There was an error retrieving your score."

@app.route('/api/news', methods=['GET'])
@return_json
def load_news_hook():
    return utilities.load_news()

@app.route('/api/lookupteamname', methods=['POST'])
@return_json
def lookup_team_names_hook():
    email = request.form.get('email', '')
    return utilities.lookup_team_names(email)

@app.route('/api/requestpasswordreset', methods=['POST'])
@return_json
def request_password_reset_hook():
    teamname = request.form.get('teamname', None)
    return utilities.request_password_reset(teamname)

@app.route('/api/resetpassword', methods=['POST'])
@return_json
def reset_password_hook(request):
    token = str(request.form.get('token', None))
    new_password = str(request.form.get('new-password', None))
    return utilities.reset_password(token, new_password)

@app.route('/api/game/categorystats', methods=['GET'])
@return_json
@require_login
def get_category_statistics_hook():
    return game.get_category_statistics()

@app.route('/api/game/solvedindices', methods=['GET'])
@return_json
@require_login
def get_solved_indices_hook():
    return game.get_solved_indices()

@app.route('/api/game/getproblem/<path:etcid>', methods=['GET'])
@return_json
@require_login
def get_game_problem_hook(etcid):
    return game.get_game_problem(etcid)

@app.route('/api/game/to_pid/<path:etcid>', methods=['GET'])
@return_json
@require_login
def etcid_to_pid_hook(etcid):
    return game.etcid_to_pid(etcid)

@app.route('/api/game/get_state', methods=['GET'])
@return_json
@require_login
def get_state_hook():
    return game.get_state()

@app.route('/api/game/update_state', methods=['POST'])
@return_json
@require_login
def update_state_hook():
<<<<<<< HEAD
    return game.update_state(request.form.get('avatar'),
                             request.form.get('eventid'),
                             request.form.get('level'))
=======
    return game.update_state(request.form.get('avatar'),request.form.get('eventid'),
            request.form.get('level'))

@app.route('/api/group', methods=['GET'])
@return_json
@require_login
def group_hook():
    groups = api.team.get_groups()
    return 1, groups, "Successfully retrieved the team's groups"

@app.route('/api/group/create', methods=['POST'])
@return_json
@require_login
def create_group_hook():
    gid = api.group.create_group_request(api.common.flat_multi(request.form))
    return 1, gid, "Successfully created group"

@app.route('/api/group/join', methods=['POST'])
@return_json
@require_login
def join_group_hook():
    api.group.join_group_request(api.common.flat_multi(request.form))
    return 1, None, "Successfully joined group"

@app.route('/api/group/leave', methods=['POST'])
@return_json
@require_login
def leave_group_hook():
    api.group.leave_group_request(api.common.flat_multi(request.form))
    return 1, None, "Successfully left group"

@app.route('/api/group/delete', methods=['POST'])
@return_json
@require_login
def delete_group_hook():
    api.group.delete_group_request(api.common.flat_multi(request.form))
    return 1, None, "Successfully deleted group"
>>>>>>> 372279f7
<|MERGE_RESOLUTION|>--- conflicted
+++ resolved
@@ -247,11 +247,6 @@
 @return_json
 @require_login
 def update_state_hook():
-<<<<<<< HEAD
-    return game.update_state(request.form.get('avatar'),
-                             request.form.get('eventid'),
-                             request.form.get('level'))
-=======
     return game.update_state(request.form.get('avatar'),request.form.get('eventid'),
             request.form.get('level'))
 
@@ -288,5 +283,4 @@
 @require_login
 def delete_group_hook():
     api.group.delete_group_request(api.common.flat_multi(request.form))
-    return 1, None, "Successfully deleted group"
->>>>>>> 372279f7
+    return 1, None, "Successfully deleted group"