from flask import Flask, url_for, request, session

app = Flask(__name__)

from api import setup, user, auth, team, problem, scoreboard, utilities
from api.common import APIException
from api.annotations import return_json, require_login, require_admin, log_request
import api.common
import api.logger

log = api.logger.use(__name__)

#TODO: Reenable this with proper logging.
#setup.check_database_indexes()

@app.after_request
def after_request(response):
    if (request.headers.get('Origin', '') in
            ['http://picoctf.com',
             'http://www.picoctf.com']):
        response.headers.add('Access-Control-Allow-Origin',
                             request.headers['Origin'])
    response.headers.add('Access-Control-Allow-Methods', 'GET, POST')
    response.headers.add('Access-Control-Allow-Credentials', 'true')
    response.headers.add('Access-Control-Allow-Headers', 'Content-Type, *')
    response.headers.add('Cache-Control', 'no-cache')
    response.headers.add('Cache-Control', 'no-store')
    response.mimetype = 'application/json'
    return response


@app.route("/api/sitemap", methods=["GET"])
@return_json
def site_map_hook():
    print("Building sitemap")
    links = []
    for rule in app.url_map._rules:
        if "GET" in rule.methods or "POST" in rule.methods:
            try:
                url = url_for(rule.endpoint)
                links.append(url)
            except Exception:
                pass
    return 1, links, "This is a message."


@app.route('/api/user/create', methods=['POST'])
@return_json
def create_user_hook():
    user.register_user(api.common.flat_multi(request.form))
    return 1, None, "User '{}' registered successfully!".format(request.form["username"])


@app.route('/api/updatepassword', methods=['POST'])
@return_json
@require_login
def update_password_hook():
    uid = user.get_user()["uid"]
    password = request.form.get("password")
    confirm = request.form.get("confirm")

    if password != confirm:
        raise APIException(0, None, "Your passwords do not match.")

    user.update_password(uid, password)
    return 1, None, "Your password has been successfully updated!"


@app.route('/api/getsshacct', methods=['GET'])
@return_json
@require_login
def get_ssh_account_hook():
    data = user.get_ssh_account(user.get_user()['uid'])
    return (1, data)


@app.route('/api/login', methods=['POST'])
@return_json
def login_hook():
    username = request.form.get('username')
    password = request.form.get('password')
    auth.login(username, password)
    return (1, None, "Successfully logged in as " + username)


@app.route('/api/logout', methods=['GET'])
@return_json
@log_request
def logout_hook():
    if auth.is_logged_in():
        auth.logout()
        return 1, None, "Successfully logged out."
    else:
        return 0, None, "You do not appear to be logged in."


@app.route('/api/isloggedin', methods=['GET'])
@return_json
def is_logged_in_hook():
    if auth.is_logged_in():
        return 1, None, "You are logged in."
    else:
        return 0, None, "You are not logged in."


@app.route('/api/isadmin', methods=['GET'])
@return_json
def is_admin_hook():
    if auth.is_admin():
        return 1, None, "You have admin permissions."
    else:
        return 0, None, "You do not have admin permissions."

@app.route('/api/team', methods=['GET'])
@return_json
@require_login
def team_hook():
    user_account = user.get_user()
    tid = user_account['tid']
    uid = user_account['uid']
    return 1, team.get_team_information(tid, uid)


@app.route('/api/admin/getallproblems', methods=['GET'])
@return_json
@require_admin
def get_all_problems_hook():
    probs = problem.get_all_problems()
    if probs is None:
        return 0, None, "There was an error querying problems from the database."
    return 1, probs


@app.route('/api/admin/getallusers', methods=['GET'])
@return_json
@require_admin
def get_all_users_hook():
    users = user.get_all_users()
    if users is None:
        return 0, None, "There was an error query users from the database."
    return 1, users


@app.route('/api/problems', methods=['GET'])
@require_login
@return_json
def load_viewable_problems_hook():
    problems = problem.get_unlocked_problems(user.get_user()['tid'])
<<<<<<< HEAD

=======
>>>>>>> 85e6c8dd
    return 1, problems


@app.route('/api/problems/solved', methods=['GET'])
@require_login
@return_json
def get_solved_problems_hook():
    return 1, problem.get_solved_problems(user.get_user()['tid'])


@app.route('/api/submit', methods=['POST'])
@return_json
@require_login
def submit_problem_hook():
    user_account = user.get_user()
    tid = user_account['tid']
    pid = request.form.get('pid', '')
    key = read.form.get('key', '')

    result = problem.submit_key(tid, pid, key)
    return int(result['points']), result['points'], result['message']

@app.route('/api/problems/<path:pid>', methods=['GET'])
@require_login
@return_json
@log_request
def get_single_problem_hook(pid):
    problem_info = problem.get_problem(pid, tid=user.get_user()['tid'])
    return 1, problem_info


@app.route('/api/score', methods=['GET'])
@require_login
@return_json
def get_team_score_hook():
    score = scoreboard.get_team_score(user.get_user()['uid'])
    if score is not None:
        return 1, {'score': score}
    return 0, None, "There was an error retrieving your score."


@app.route('/api/news', methods=['GET'])
@return_json
def load_news_hook():
    return utilities.load_news()


@app.route('/api/lookupteamname', methods=['POST'])
@return_json
def lookup_team_names_hook():
    email = request.form.get('email', '')
    return utilities.lookup_team_names(email)

@app.route('/api/requestpasswordreset', methods=['POST'])
@return_json
def request_password_reset_hook():
    teamname = request.form.get('teamname', None)
    return utilities.request_password_reset(teamname)


@app.route('/api/resetpassword', methods=['POST'])
@return_json
def reset_password_hook(request):
    token = str(request.form.get('token', None))
    new_password = str(request.form.get('new-password', None))
    return utilities.reset_password(token, new_password)


@app.route('/api/game/categorystats', methods=['GET'])
@return_json
@require_login
def get_category_statistics_hook():
    return game.get_category_statistics()


@app.route('/api/game/solvedindices', methods=['GET'])
@return_json
@require_login
def get_solved_indices_hook():
    return game.get_solved_indices()


@app.route('/api/game/getproblem/<path:etcid>', methods=['GET'])
@return_json
@require_login
def get_game_problem_hook(etcid):
    return game.get_game_problem(etcid)


@app.route('/api/game/to_pid/<path:etcid>', methods=['GET'])
@return_json
@require_login
def etcid_to_pid_hook(etcid):
    return game.etcid_to_pid(etcid)


@app.route('/api/game/get_state', methods=['GET'])
@return_json
@require_login
def get_state_hook():
    return game.get_state()


@app.route('/api/game/update_state', methods=['POST'])
@return_json
@require_login
def update_state_hook():
    return game.update_state(request.form.get('avatar'),request.form.get('eventid'),
            request.form.get('level'))<|MERGE_RESOLUTION|>--- conflicted
+++ resolved
@@ -146,10 +146,6 @@
 @return_json
 def load_viewable_problems_hook():
     problems = problem.get_unlocked_problems(user.get_user()['tid'])
-<<<<<<< HEAD
-
-=======
->>>>>>> 85e6c8dd
     return 1, problems
 
 
