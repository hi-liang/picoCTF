"""A setuptools based setup module.

See:
https://packaging.python.org/en/latest/distributing.html
https://github.com/pypa/sampleproject
"""

# Always prefer setuptools over distutils
from setuptools import setup, find_packages
# To use a consistent encoding
from codecs import open
from os import path

import os
import sys

if 'bdist_wheel' in sys.argv:
    raise RuntimeError("This setup.py does not support wheels")

here = path.abspath(path.dirname(__file__))

# Get the long description from the relevant file
with open(path.join(here, 'DESCRIPTION.md'), encoding='utf-8') as f:
    long_description = f.read()

setup(
    name='ctf-shell-manager',

    # Versions should comply with PEP440.  For a discussion on single-sourcing
    # the version across setup.py and the project code, see
    # https://packaging.python.org/en/latest/single_source_version.html
    version='1.2.1',

    description='deploy and package hacksport problems',
    long_description=long_description,

    # The project's main homepage.
    url='https://github.com/picoCTF/picoCTF-shell-manager',

    # Author details
    author='Christopher Ganas',
    author_email='cganas@forallsecure.com',

    # Choose your license
    license='',

    # See https://pypi.python.org/pypi?%3Aaction=list_classifiers
    classifiers=[
        # How mature is this project? Common values are
        #   3 - Alpha
        #   4 - Beta
        #   5 - Production/Stable
        'Development Status :: 3 - Alpha',

        # Indicate who your project is intended for
        'Intended Audience :: Developers',
        'Topic :: Software Development :: Build Tools',

        # Specify the Python versions you support here. In particular, ensure
        # that you indicate whether you support Python 2, Python 3 or both.
        'Programming Language :: Python :: 3.2',
        'Programming Language :: Python :: 3.3',
        'Programming Language :: Python :: 3.4',
    ],

    # What does your project relate to?
    keywords='ctf hacksports',

    # You can just specify the packages manually here if your project is
    # simple. Or you can use find_packages().
    packages=find_packages(exclude=['contrib', 'docs', 'tests*']),

    # List run-time dependencies here.  These will be installed by pip when
    # your project is installed. For an analysis of "install_requires" vs pip's
    # requirements files see:
    # https://packaging.python.org/en/latest/requirements.html
<<<<<<< HEAD
    install_requires=['spur', 'openssh-wrapper', "werkzeug", "jinja2", "pytest", "psutil", "flask"],
=======
    install_requires=['spur', 'openssh-wrapper', "werkzeug", "jinja2", "pytest", "psutil", "flask", "uwsgi", "coloredlogs"],
>>>>>>> c4b1853d

    # List additional groups of dependencies here (e.g. development
    # dependencies). You can install these using the following syntax,
    # for example:
    # $ pip install -e .[dev,test]
    #extras_require={
    #    'dev': ['check-manifest'],
    #    'test': ['coverage'],
    #},

    # If there are data files included in your packages that need to be
    # installed, specify them here.  If using Python 2.6 or less, then these
    # have to be included in MANIFEST.in as well.
    #package_data={
    #    'sample': ['package_data.dat'],
    #},

    # Although 'package_data' is the preferred approach, in some case you may
    # need to place data files outside of your packages. See:
    # http://docs.python.org/3.4/distutils/setupscript.html#installing-additional-files # noqa
    # In this case, 'data_file' will be installed into '<sys.prefix>/my_data'

    data_files=[("/lib/security/", ['config/pam_auth.py']),
                ("/etc/nginx/sites-enabled/", ['config/shell-nginx']),
                ("/etc/systemd/system/", ['config/shell_manager.target']),
                ("/opt/hacksports/shellinabox/", ['config/ShellInABox.js']),
                ("/opt/hacksports/config/", ['config/securebashrc'])],

    # To provide executable scripts, use entry points in preference to the
    # "scripts" keyword. Entry points provide cross-platform support and allow
    # pip to create the appropriate form of executable for the target platform.
    entry_points={
        'console_scripts': [
            'shell_manager=shell_manager.run:main',
        ],
    },
)<|MERGE_RESOLUTION|>--- conflicted
+++ resolved
@@ -74,11 +74,7 @@
     # your project is installed. For an analysis of "install_requires" vs pip's
     # requirements files see:
     # https://packaging.python.org/en/latest/requirements.html
-<<<<<<< HEAD
-    install_requires=['spur', 'openssh-wrapper', "werkzeug", "jinja2", "pytest", "psutil", "flask"],
-=======
-    install_requires=['spur', 'openssh-wrapper', "werkzeug", "jinja2", "pytest", "psutil", "flask", "uwsgi", "coloredlogs"],
->>>>>>> c4b1853d
+    install_requires=['spur', 'openssh-wrapper', "werkzeug", "jinja2", "pytest", "psutil", "flask", "coloredlogs"],
 
     # List additional groups of dependencies here (e.g. development
     # dependencies). You can install these using the following syntax,
