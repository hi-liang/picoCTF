--- conflicted
+++ resolved
@@ -155,18 +155,13 @@
 from time import sleep
 
 from hacksport.operations import create_user, execute
-<<<<<<< HEAD
-from hacksport.problem import (Compiled, Directory, ExecutableFile, File,
-                               FlaskApp, PHPApp, WebService, PreTemplatedFile,
-                               ProtectedFile, GroupWriteDirectory, 
-                               Remote, Service)
-=======
 from hacksport.problem import (
     Compiled,
     Directory,
     ExecutableFile,
     File,
     FlaskApp,
+    GroupWriteDirectory,
     PHPApp,
     WebService,
     PreTemplatedFile,
@@ -174,7 +169,6 @@
     Remote,
     Service,
 )
->>>>>>> d82f1f75
 from hacksport.status import get_all_problem_instances, get_all_problems
 from jinja2 import Environment, FileSystemLoader, Template
 from shell_manager.package import package_problem
