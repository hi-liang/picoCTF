"""
Problem deployment.
"""

PROBLEM_FILES_DIR = "problem_files"
STATIC_FILE_ROOT = "static"
SYSTEMD_SERVICE_PATH = "/etc/systemd/system/"

# will be set to the configuration module during deployment
deploy_config = None

port_map = {}
current_problem = None
current_instance = None

def get_deploy_context():
    """
    Returns the deployment context, a dictionary containing the current
    config, port_map, problem, instance
    """

    global deploy_config, port_map, current_problem, current_instance

    return {
        "config": deploy_config,
        "port_map": port_map,
        "problem": current_problem,
        "instance": current_instance
    }


port_random = None

def give_port():
    """
    Returns a random port and registers it.
    """

    global port_random

    context = get_deploy_context()

    # default behavior
    if context["config"] is None:
        return randint(1000, 65000)

    # during real deployment, let's register a port
    if port_random is None:
        port_random = Random(context["config"].DEPLOY_SECRET)

    if len(context["port_map"].items()) + len(context["config"].BANNED_PORTS) == 65536:
        raise Exception("All usable ports are taken. Cannot deploy any more instances.")

    while True:
        port = port_random.randint(0, 65535)
        if port not in context["config"].BANNED_PORTS:
            owner, instance = context["port_map"].get(port, (None, None))
            if owner is None or (owner == context["problem"] and instance == context["instance"]):
                context["port_map"][port] = (context["problem"], context["instance"])
                return port

from os.path import join, isdir
from random import Random, randint
from abc import ABCMeta
from hashlib import md5
from imp import load_source
from pwd import getpwnam
from grp import getgrnam
from time import sleep
from copy import copy, deepcopy
from spur import RunProcessError
from jinja2 import Environment, Template, FileSystemLoader
from hacksport.problem import Remote, Compiled, Service, FlaskApp, PHPApp
from hacksport.problem import File, ProtectedFile, ExecutableFile
from hacksport.operations import create_user, execute
from hacksport.status import get_all_problems, get_all_problem_instances
from shell_manager.bundle import get_bundle

from shell_manager.bundle import get_bundle, get_bundle_root
from shell_manager.problem import get_problem, get_problem_root
from shell_manager.util import HACKSPORTS_ROOT, STAGING_ROOT, DEPLOYED_ROOT, sanitize_name, get_attributes
from shell_manager.util import FatalException

import os, json, shutil, logging
import functools, traceback

logger = logging.getLogger(__name__)

def challenge_meta(attributes):
    """
    Returns a metaclass that will introduce the given attributes into the class
    namespace.

    Args:
        attributes: The dictionary of attributes

    Returns:
        The metaclass described above
    """

    class ChallengeMeta(ABCMeta):
        def __new__(cls, name, bases, attr):
            attrs = dict(attr)
            attrs.update(attributes)
            return super().__new__(cls, name, bases, attrs)
    return ChallengeMeta

def update_problem_class(Class, problem_object, seed, user, instance_directory):
    """
    Changes the metaclass of the given class to introduce necessary fields before
    object instantiation.

    Args:
        Class: The problem class to be updated
        problem_name: The problem name
        seed: The seed for the Random object
        user: The linux username for this challenge instance
        instance_directory: The deployment directory for this instance

    Returns:
        The updated class described above
    """

    random = Random(seed)
    attributes = deepcopy(problem_object)

    attributes.update({"random": random, "user": user, "default_user": deploy_config.DEFAULT_USER,
                       "server": deploy_config.HOSTNAME, "directory": instance_directory})

    return challenge_meta(attributes)(Class.__name__, Class.__bases__, Class.__dict__)


def get_username(problem_name, instance_number):
    """
    Determine the username for a given problem instance.
    """

    return "{}_{}".format(sanitize_name(problem_name), instance_number)

def create_service_file(problem, instance_number, path):
    """
    Creates a systemd service file for the given problem

    Args:
        problem: the instantiated problem object
        instance_number: the instance number
        path: the location to drop the service file
    Returns:
        The path to the created service file
    """

    template = """[Unit]
Description={} instance

[Service]
User={}
WorkingDirectory={}
Type={}
ExecStart={}
Restart={}

[Install]
WantedBy=shell_manager.target
"""

    problem_service_info = problem.service()
    content = template.format(problem.name, problem.user, problem.directory,
                              problem_service_info['Type'], problem_service_info['ExecStart'],
                              "no" if problem_service_info['Type'] == "oneshot" else "always")
    service_file_path = join(path, "{}.service".format(problem.user))

    with open(service_file_path, "w") as f:
        f.write(content)

    return service_file_path

def create_instance_user(problem_name, instance_number):
    """
    Generates a random username based on the problem name. The username returned is guaranteed to
    not exist.

    Args:
        problem_name: The name of the problem
        instance_number: The unique number for this instance
    Returns:
        A tuple containing the username and home directory
    """

    converted_name = sanitize_name(problem_name)
    username = get_username(converted_name, instance_number)

    try:
        #Check if the user already exists.
        user = getpwnam(username)
        return username, user.pw_dir

    except KeyError:
        problem_home = deploy_config.HOME_DIRECTORY_ROOT

        if deploy_config.OBFUSCATE_PROBLEM_DIRECTORIES:
            secret = md5((deploy_config.DEPLOY_SECRET + username).encode()).hexdigest()
            problem_home = join(problem_home, secret) 

        home_directory = create_user(username, home_directory_root=problem_home)

        return username, home_directory

def generate_seed(*args):
    """
    Generates a seed using the list of string arguments
    """

    return md5("".join(args).encode("utf-8")).hexdigest()

def generate_staging_directory(root=STAGING_ROOT):
    """
    Creates a random, empty staging directory

    Args:
        root: The parent directory for the new directory. Defaults to join(HACKSPORTS_ROOT, "staging")

    Returns:
        The path of the generated directory
    """

    if not os.path.isdir(root):
        os.makedirs(root)

    # ensure that the staging files are not world-readable
    os.chmod(root, 0o750)

    def get_new_path():
        path = join(root, str(randint(0, 1e12)))
        if os.path.isdir(path):
            return get_new_path()
        return path

    path = get_new_path()
    os.makedirs(path)
    return path

def template_string(template, **kwargs):
    """
    Templates the given string with the keyword arguments

    Args:
        template: The template string
        **kwards: Variables to use in templating
    """

    temp = Template(template)
    return temp.render(**kwargs)

def template_file(in_file_path, out_file_path, **kwargs):
    """
    Templates the given file with the keyword arguments.

    Args:
        in_file_path: The path to the template
        out_file_path: The path to output the templated file
        **kwargs: Variables to use in templating
    """

    env = Environment(loader=FileSystemLoader(os.path.dirname(in_file_path)), keep_trailing_newline=True)
    template = env.get_template(os.path.basename(in_file_path))
    output = template.render(**kwargs)

    with open(out_file_path, "w") as f:
        f.write(output)

def template_staging_directory(staging_directory, problem, dont_template_files = ["problem.json", "challenge.py"],
                                                           dont_template_directories = ["templates"]):
    """
    Templates every file in the staging directory recursively other than
    problem.json and challenge.py.

    Args:
        staging_directory: The path of the staging directory
        problem: The problem object
        dont_template_files: The list of files not to template. Defaults to ["problem.json", "challenge.py"]
        dont_template_directories: The list of files not to recurse into. Defaults to ["templates"]
    """

    # prepend the staging directory to all
    dont_template_directories = [join(staging_directory, directory) for directory in dont_template_directories]

    for root, dirnames, filenames in os.walk(staging_directory):
        if root in dont_template_directories:
            continue
        for filename in filenames:
            if filename in dont_template_files:
                continue
            fullpath = join(root, filename)
            try:
                template_file(fullpath, fullpath, **get_attributes(problem))
            except UnicodeDecodeError as e:
                # tried templating binary file
                pass

def deploy_files(staging_directory, instance_directory, file_list, username, problem_class):
    """
    Copies the list of files from the staging directory to the instance directory.
    Will properly set permissions and setgid files based on their type.
    """

    # get uid and gid for default and problem user
    user = getpwnam(username)
    default = getpwnam(deploy_config.DEFAULT_USER)

    for f in file_list:
        # copy the file over, making the directories as needed
        output_path = join(instance_directory, f.path)
        if not os.path.isdir(os.path.dirname(output_path)):
            os.makedirs(os.path.dirname(output_path))
        shutil.copy2(join(staging_directory, f.path), output_path)

        # set the ownership based on the type of file
        if isinstance(f, ProtectedFile) or isinstance(f, ExecutableFile):
            os.chown(output_path, default.pw_uid, user.pw_gid)
        else:
            uid = default.pw_uid if f.user is None else getpwnam(f.user).pw_uid
            gid = default.pw_gid if f.group is None else getgrnam(f.group).gr_gid
            os.chown(output_path, uid, gid)

        # set the permissions appropriately
        os.chmod(output_path, f.permissions)

    if issubclass(problem_class, Service):
        os.chown(instance_directory, default.pw_uid, user.pw_gid)
        os.chmod(instance_directory, 0o750)

def install_user_service(service_file):
    """
    Installs the service file into the systemd service directory,
    sets the service to start on boot, and starts the service now.

    Args:
        service_file: The path to the systemd service file to install
    """

    service_name = os.path.basename(service_file)

    logger.debug("...Installing user service '%s'.", service_name)

    # copy service file
    service_path = os.path.join(SYSTEMD_SERVICE_PATH, service_name)
    shutil.copy2(service_file, service_path)

    execute(["systemctl", "daemon-reload"], timeout=60)
    execute(["systemctl", "enable", service_name], timeout=60)
    execute(["systemctl", "restart", service_name], timeout=60)

def generate_instance(problem_object, problem_directory, instance_number,
                      staging_directory, deployment_directory=None):
    """
    Runs the setup functions of Problem in the correct order

    Args:
        problem_object: The contents of the problem.json
        problem_directory: The directory to the problem
        instance_number: The instance number to be generated
        staging_directory: The temporary directory to store files in
        deployment_directory: The directory that will be deployed to. Defaults to the home directory of the user created.

    Returns:
        A tuple containing (problem, staging_directory, home_directory, files)
    """

    logger.debug("Generating instance %d of problem '%s'.", instance_number, problem_object["name"])

    username, home_directory = create_instance_user(problem_object['name'], instance_number)
    logger.debug("...Created problem user '%s' at '%s'.", username, home_directory)

    seed = generate_seed(problem_object['name'], deploy_config.DEPLOY_SECRET, str(instance_number))
    logger.debug("...Generated random seed '%s' for deployment.", seed)

    copypath = join(staging_directory, PROBLEM_FILES_DIR)
    shutil.copytree(problem_directory, copypath)

    # store cwd to restore later
    cwd = os.getcwd()
    os.chdir(copypath)

    challenge = load_source("challenge", join(copypath, "challenge.py"))

    if deployment_directory is None:
        deployment_directory = home_directory

    Problem = update_problem_class(challenge.Problem, problem_object, seed, username, deployment_directory)

    # run methods in proper order
    problem = Problem()

    # reseed and generate flag
    problem.flag = problem.generate_flag(Random(seed))
    logger.debug("...Instance %d flag is '%s'.", instance_number, problem.flag)

    logger.debug("...Running problem initialize.")
    problem.initialize()

    web_accessible_files = []

    def url_for(web_accessible_files, source_name, display=None, raw=False):
        source_path = join(copypath, source_name)

        problem_hash = problem_object["name"] + deploy_config.DEPLOY_SECRET + str(instance_number)
        problem_hash = md5(problem_hash.encode("utf-8")).hexdigest()

        destination_path = join(STATIC_FILE_ROOT, problem_hash, source_name)

        link_template = "<a href='{}'>{}</a>"

        web_accessible_files.append((source_path, join(deploy_config.WEB_ROOT, destination_path)))
        uri_prefix = "//"
        uri = join(uri_prefix, deploy_config.HOSTNAME, destination_path)

        if not raw:
            return link_template.format(uri, source_name if display is None else display)

        return uri

    problem.url_for = functools.partial(url_for, web_accessible_files)

    template_staging_directory(copypath, problem)

    if isinstance(problem, Compiled):
        problem.compiler_setup()
    if isinstance(problem, Remote):
        problem.remote_setup()
    if isinstance(problem, FlaskApp):
        problem.flask_setup()
    if isinstance(problem, PHPApp):
        problem.php_setup()
    if isinstance(problem, Service):
        problem.service_setup()

    logger.debug("...Running problem setup.")
    problem.setup()

    os.chdir(cwd)

    all_files = copy(problem.files)

    if isinstance(problem, Compiled):
        all_files.extend(problem.compiled_files)
    if isinstance(problem, Service):
        all_files.extend(problem.service_files)

    if not all([isinstance(f, File) for f in all_files]):
        logger.critical("All files must be created using the File class!")
        raise FatalException

    for f in all_files:
        if not os.path.isfile(join(copypath, f.path)):
            logger.critical("File '%s' does not exist on the file system!", f)

    service_file = create_service_file(problem, instance_number, staging_directory)
    logger.debug("...Created service file '%s'.", service_file)

    # template the description
    problem.description = template_string(problem.description, **get_attributes(problem))
    logger.debug("...Instance description: %s", problem.description)

    return {
        "problem": problem,
        "staging_directory": staging_directory,
        "home_directory": home_directory,
        "deployment_directory": deployment_directory,
        "files": all_files,
        "web_accessible_files": web_accessible_files,
        "service_file": service_file
    }

def deploy_problem(problem_directory, instances=[0], test=False, deployment_directory=None):
    """
    Deploys the problem specified in problem_directory.

    Args:
        problem_directory: The directory storing the problem
        instances: The number of instances to deploy. Defaults to 1.
        test: Whether the instances are test instances or not. Defaults to False.
        deployment_directory: If not None, the challenge will be deployed here instead of their home directory
    """

    global current_problem, current_instance

    problem_object = get_problem(problem_directory)

    current_problem = problem_object["name"]

    instance_list = []

    logger.debug("Beginning to deploy problem '%s'.", problem_object["name"])

    for instance_number in instances:
        current_instance = instance_number
        staging_directory = generate_staging_directory()
        if test and deployment_directory is None:
            deployment_directory = os.path.join(staging_directory, "deployed")

        instance = generate_instance(problem_object, problem_directory, instance_number, staging_directory, deployment_directory=deployment_directory)
        instance_list.append((instance_number, instance))

    deployment_json_dir = os.path.join(DEPLOYED_ROOT, sanitize_name(problem_object["name"]))
    if not os.path.isdir(deployment_json_dir):
        os.makedirs(deployment_json_dir)

    # ensure that the deployed files are not world-readable
    os.chmod(DEPLOYED_ROOT, 0o750)

    # all instances generated without issue. let's do something with them
    for instance_number, instance in instance_list:
        problem_path = join(instance["staging_directory"], PROBLEM_FILES_DIR)
        problem = instance["problem"]
        deployment_directory = instance["deployment_directory"]

        deploy_files(problem_path, deployment_directory, instance["files"], problem.user, problem.__class__)

        if test:
            logger.info("Test instance %d information:", instance_number)
            logger.info("...Description: %s", problem.description)
            logger.info("...Deployment Directory: %s", deployment_directory)

            logger.debug("Cleaning up test instance side-effects.")
            logger.debug("...Killing user processes.")
            #This doesn't look great.
            try:
                execute("killall -u {}".format(problem.user))
                sleep(0.1)
            except RunProcessError as e:
                pass

            logger.debug("...Removing test user '%s'.", problem.user)
            execute(["userdel", problem.user])
            shutil.rmtree(instance["home_directory"])

            deployment_json_dir = instance["staging_directory"]
        else:
            # copy files to the web root
            logger.debug("...Copying web accessible files: %s", instance["web_accessible_files"])
            for source, destination in instance["web_accessible_files"]:
                if not os.path.isdir(os.path.dirname(destination)):
                    os.makedirs(os.path.dirname(destination))
                shutil.copy2(source, destination)

            install_user_service(instance["service_file"])

            # delete staging directory
            shutil.rmtree(instance["staging_directory"])

        unique = problem_object["name"] + problem_object["author"] + str(instance_number) + deploy_config.DEPLOY_SECRET

        deployment_info = {
            "user": problem.user,
            "deployment_directory": deployment_directory,
            "service": os.path.basename(instance["service_file"]),
            "server": problem.server,
            "description": problem.description,
            "flag": problem.flag,
            "instance_number": instance_number,
            "files": [f.to_dict() for f in instance["files"]]
        }

        if isinstance(problem, Service):
            deployment_info["port"] = problem.port
            logger.debug("...Port %d has been allocated.", problem.port)

        instance_info_path = os.path.join(deployment_json_dir, "{}.json".format(instance_number))
        with open(instance_info_path, "w") as f:
            f.write(json.dumps(deployment_info, indent=4, separators=(", ", ": ")))

    logger.debug("The instance deployment information can be found at '%s'.", instance_info_path)
    logger.info("Problem '%s' deployed successfully.", problem_object["name"])

def deploy_problems(args, config):
    """ Main entrypoint for problem deployment """

    global deploy_config, port_map
    deploy_config = config

    try:
        user = getpwnam(deploy_config.DEFAULT_USER)
    except KeyError as e:
        logger.info("DEFAULT_USER '%s' does not exist. Creating the user now.", deploy_config.DEFAULT_USER)
        create_user(deploy_config.DEFAULT_USER)

    if args.deployment_directory is not None and (len(args.problem_paths) > 1 or args.num_instances > 1):
        logger.critical("Cannot specify deployment directory if deploying multiple problems or instances.")
        raise FatalException

    if args.secret:
        deploy_config.DEPLOY_SECRET = args.secret
        logger.warn("Overriding DEPLOY_SECRET with user supplied secret '%s'.", args.secret)

    problems = args.problem_paths

    if args.bundle:
        bundle_problems = []
        for bundle_path in args.problem_paths:
            if os.path.isfile(bundle_path):
                bundle = get_bundle(bundle_path)
                bundle_problems.extend(bundle["problems"])
            else:
                bundle_sources_path = get_bundle_root(bundle_path, absolute=True)
                if os.path.isdir(bundle_sources_path):
                    bundle = get_bundle(bundle_sources_path)
                    bundle_problems.extend(bundle["problems"])
                else:
                    logger.critical("Could not find bundle at '%s'.", bundle_path)
                    raise FatalException
        problems = bundle_problems

    # before deploying problems, load in port_map and already_deployed instances
    already_deployed = {}
    for path, problem in get_all_problems().items():
        already_deployed[path] = []
        for instance in get_all_problem_instances(path):
            already_deployed[path].append(instance["instance_number"])
            if "port" in instance:
                port_map[instance["port"]] = (problem["name"], instance["instance_number"])

    lock_file = join(HACKSPORTS_ROOT, "deploy.lock")
    if os.path.isfile(lock_file):
        logger.critical("Cannot deploy while other deployment in progress. If you believe this is an error, "
                         "run 'shell_manager clean'")
        raise FatalException

    with open(lock_file, "w") as f:
        f.write("1")

    if args.instance:
        instance_range = list(range(args.instance, args.instance+1))
    else:
        instance_range = list(range(0, args.num_instances))

    try:
        for path in problems:
            if args.redeploy:
                instance_list = instance_range
            else:
                # remove already deployed instances
                instance_list = list(set(instance_range) - set(already_deployed.get(path, [])))

            if args.dry and isdir(path):
                deploy_problem(path, instances=instance_list, test=args.dry,
                                deployment_directory=args.deployment_directory)
            elif os.path.isdir(join(get_problem_root(path, absolute=True))):
                deploy_problem(join(get_problem_root(path, absolute=True)), instances=instance_list,
                                test=args.dry, deployment_directory=args.deployment_directory)
            else:
                logger.critical("Problem path '%s' cannot be found.", path)
                raise FatalException
    finally:
        if not args.dry:
            os.remove(lock_file)

def remove_instances(path, instance_list):
    """ Remove all files under deployment directory and metdata for a given list of instances """

    problem_instances = get_all_problem_instances(path)
    deployment_json_dir = join(DEPLOYED_ROOT, path)

    for instance in problem_instances:
        instance_number = instance["instance_number"]
        if instance["instance_number"] in instance_list:
            logger.debug("Removing instance {} of '{}'.".format(instance_number, path))

            directory = instance["deployment_directory"]
            user = instance["user"]
            service = instance["service"]
            deployment_json_path = join(deployment_json_dir, "{}.json".format(instance_number))

            logger.debug("...Removing systemd service '%s'.", service)
            execute(["systemctl", "stop", service], timeout=60)
            execute(["systemctl", "disable", service], timeout=60)
            os.remove(join(SYSTEMD_SERVICE_PATH, service))
            os.remove(deployment_json_path)


            logger.debug("...Removing deployment directory '%s'.", directory)
            shutil.rmtree(directory)

            logger.debug("...Removing problem user '%s'.", user)
            execute(["userdel", user])

def undeploy_problems(args, config):
    """ Main entrypoint for problem undeployment """

    problem_paths = args.problem_paths

    if args.bundle:
        bundle_problems = []
        for bundle_path in args.problem_paths:
            if os.path.isfile(bundle_path):
                bundle = get_bundle(bundle_path)
                bundle_problems.extend(bundle["problems"])
            else:
                bundle_sources_path = get_bundle_root(bundle_path, absolute=True)
                if os.path.isdir(bundle_sources_path):
                    bundle = get_bundle(bundle_sources_path)
                    bundle_problems.extend(bundle["problems"])
                else:
                    logger.critical("Could not find bundle at '%s'.", bundle_path)
                    raise FatalException
        problem_paths = bundle_problems

    # before deploying problems, load in already_deployed instances
    already_deployed = {}
    for path, problem in get_all_problems().items():
        already_deployed[path] = []
        for instance in get_all_problem_instances(path):
            already_deployed[path].append(instance["instance_number"])

    lock_file = join(HACKSPORTS_ROOT, "deploy.lock")
    if os.path.isfile(lock_file):
        logger.critical("Cannot undeploy while other deployment in progress. If you believe this is an error, "
                         "run 'shell_manager clean'")
        raise FatalException

    with open(lock_file, "w") as f:
        f.write("1")

    if args.instance:
        instance_range = list(range(args.instance, args.instance+1))
    else:
        instance_range = list(range(0, args.num_instances))

    try:
<<<<<<< HEAD
        for path in problem_paths:
            problem_root = get_problem_root(path, absolute=True)
            problem = get_problem(problem_root)
            logger.debug("Undeploying problem '%s'.", problem["name"])
            if not all(instance in already_deployed[path] for instance in instance_range):
                logger.error("Not all specified instances are deployed for problem '%s'.", problem["name"])
                raise FatalException

            if isdir(problem_root):
=======
        for path in problems:
            instances = list(filter(lambda x : x in already_deployed, instance_range))

            if os.path.isdir(os.path.join(get_problem_root(path, absolute=True))):
>>>>>>> 57db822a
                remove_instances(path, instance_range)
                logger.info("All '%s' problem instances removed successfully.", problem["name"])
            else:
                logger.critical("Problem path '%s' is not a directory.", path)
                raise FatalException
    finally:
        os.remove(lock_file)<|MERGE_RESOLUTION|>--- conflicted
+++ resolved
@@ -447,12 +447,12 @@
         all_files.extend(problem.service_files)
 
     if not all([isinstance(f, File) for f in all_files]):
-        logger.critical("All files must be created using the File class!")
+        logger.error("All files must be created using the File class!")
         raise FatalException
 
     for f in all_files:
         if not os.path.isfile(join(copypath, f.path)):
-            logger.critical("File '%s' does not exist on the file system!", f)
+            logger.error("File '%s' does not exist on the file system!", f)
 
     service_file = create_service_file(problem, instance_number, staging_directory)
     logger.debug("...Created service file '%s'.", service_file)
@@ -585,7 +585,7 @@
         create_user(deploy_config.DEFAULT_USER)
 
     if args.deployment_directory is not None and (len(args.problem_paths) > 1 or args.num_instances > 1):
-        logger.critical("Cannot specify deployment directory if deploying multiple problems or instances.")
+        logger.error("Cannot specify deployment directory if deploying multiple problems or instances.")
         raise FatalException
 
     if args.secret:
@@ -606,7 +606,7 @@
                     bundle = get_bundle(bundle_sources_path)
                     bundle_problems.extend(bundle["problems"])
                 else:
-                    logger.critical("Could not find bundle at '%s'.", bundle_path)
+                    logger.error("Could not find bundle at '%s'.", bundle_path)
                     raise FatalException
         problems = bundle_problems
 
@@ -621,7 +621,7 @@
 
     lock_file = join(HACKSPORTS_ROOT, "deploy.lock")
     if os.path.isfile(lock_file):
-        logger.critical("Cannot deploy while other deployment in progress. If you believe this is an error, "
+        logger.error("Cannot deploy while other deployment in progress. If you believe this is an error, "
                          "run 'shell_manager clean'")
         raise FatalException
 
@@ -648,7 +648,7 @@
                 deploy_problem(join(get_problem_root(path, absolute=True)), instances=instance_list,
                                 test=args.dry, deployment_directory=args.deployment_directory)
             else:
-                logger.critical("Problem path '%s' cannot be found.", path)
+                logger.error("Problem path '%s' cannot be found.", path)
                 raise FatalException
     finally:
         if not args.dry:
@@ -700,7 +700,7 @@
                     bundle = get_bundle(bundle_sources_path)
                     bundle_problems.extend(bundle["problems"])
                 else:
-                    logger.critical("Could not find bundle at '%s'.", bundle_path)
+                    logger.error("Could not find bundle at '%s'.", bundle_path)
                     raise FatalException
         problem_paths = bundle_problems
 
@@ -713,7 +713,7 @@
 
     lock_file = join(HACKSPORTS_ROOT, "deploy.lock")
     if os.path.isfile(lock_file):
-        logger.critical("Cannot undeploy while other deployment in progress. If you believe this is an error, "
+        logger.error("Cannot undeploy while other deployment in progress. If you believe this is an error, "
                          "run 'shell_manager clean'")
         raise FatalException
 
@@ -726,26 +726,18 @@
         instance_range = list(range(0, args.num_instances))
 
     try:
-<<<<<<< HEAD
         for path in problem_paths:
             problem_root = get_problem_root(path, absolute=True)
             problem = get_problem(problem_root)
             logger.debug("Undeploying problem '%s'.", problem["name"])
-            if not all(instance in already_deployed[path] for instance in instance_range):
-                logger.error("Not all specified instances are deployed for problem '%s'.", problem["name"])
-                raise FatalException
-
-            if isdir(problem_root):
-=======
-        for path in problems:
             instances = list(filter(lambda x : x in already_deployed, instance_range))
-
-            if os.path.isdir(os.path.join(get_problem_root(path, absolute=True))):
->>>>>>> 57db822a
+            if len(instances) == 0:
+                logger.warn("No deployed instances %s were found for problem '%s'.")
+            elif isdir(problem_root):
                 remove_instances(path, instance_range)
                 logger.info("All '%s' problem instances removed successfully.", problem["name"])
             else:
-                logger.critical("Problem path '%s' is not a directory.", path)
+                logger.error("Problem path '%s' is not a directory.", path)
                 raise FatalException
     finally:
         os.remove(lock_file)