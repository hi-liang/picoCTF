--- conflicted
+++ resolved
@@ -64,12 +64,7 @@
     # Old board, limit 1-50
     if board is None:
         result = {'tid': 0, 'groups': []}
-<<<<<<< HEAD
-        global_board = api.stats.get_all_team_scores(
-            eligible=True, country=None, show_ineligible=True)
-=======
         global_board = api.stats.get_all_team_scores(include_ineligible=True)
->>>>>>> 91007117
         result['global'] = {
             'name': 'global',
             'pages': math.ceil(len(global_board) / scoreboard_page_len),
@@ -86,12 +81,7 @@
             result['global']['start_page'] = math.ceil((global_pos + 1) / 50)
 
             result['country'] = user["country"]
-<<<<<<< HEAD
-            student_board = api.stats.get_all_team_scores(
-                eligible=True, country=None, show_ineligible=False)
-=======
             student_board = api.stats.get_all_team_scores()
->>>>>>> 91007117
             student_pos = get_user_pos(student_board, user["tid"])
             start_slice = math.floor(student_pos / 50) * 50
             result['student'] = {
@@ -138,19 +128,10 @@
                         'scoreboard': group_board[start:end]
                     })
             elif board == "global":
-<<<<<<< HEAD
                 result = api.stats.get_all_team_scores(
-                    eligible=True, country=None,
-                    show_ineligible=True)[start:end]
-            elif board == "student":
-                result = api.stats.get_all_team_scores(
-                    eligible=True, country=None,
-                    show_ineligible=False)[start:end]
-=======
-                result = api.stats.get_all_team_scores(include_ineligible=True)[start:end]
+                    include_ineligible=True)[start:end]
             elif board == "student":
                 result = api.stats.get_all_team_scores()[start:end]
->>>>>>> 91007117
             else:
                 result = []
             return WebSuccess(data=result)
@@ -161,32 +142,12 @@
 @blueprint.route('/top_teams/score_progression', methods=['GET'])
 @jsonify
 def get_top_teams_score_progressions_hook():
-<<<<<<< HEAD
-    eligible = request.args.get("eligible", "true")
-    eligible = json_util.loads(eligible)
-
-    show_ineligible = request.args.get("show_ineligible", "false")
-    show_ineligible = json_util.loads(show_ineligible)
-
-    country = None
-    # if api.auth.is_logged_in():
-    #    user = api.user.get_user()
-    #    if user["country"] in ["US"] and not show_ineligible:
-    #        country = user["country"]
-
-    return WebSuccess(
-        data=api.stats.get_top_teams_score_progressions(
-            eligible=eligible,
-            country=country,
-            show_ineligible=show_ineligible))
-=======
     include_ineligible = request.args.get("include_ineligible", "false")
-    include_ineligible = bson.json_util.loads(include_ineligible)
+    include_ineligible = json_util.loads(include_ineligible)
 
     return WebSuccess(
         data=api.stats.get_top_teams_score_progressions(
             include_ineligible=include_ineligible))
->>>>>>> 91007117
 
 
 @blueprint.route('/group/score_progression', methods=['GET'])
@@ -194,12 +155,8 @@
 def get_group_top_teams_score_progressions_hook():
     gid = request.args.get("gid", None)
     return WebSuccess(
-<<<<<<< HEAD
         data=api.stats.get_top_teams_score_progressions(
-            gid=gid, show_ineligible=True))
-=======
-        data=api.stats.get_top_teams_score_progressions(gid=gid, include_ineligible=True))
->>>>>>> 91007117
+            gid=gid, include_ineligible=True))
 
 
 @blueprint.route('/registration', methods=['GET'])
