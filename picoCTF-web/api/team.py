"""Team management module."""

from voluptuous import Length, Required, Schema

import api.achievement
import api.auth
import api.cache
import api.common
import api.config
import api.db
import api.group
import api.problem
import api.stats
import api.team
import api.user
from api.annotations import log_action
from api.common import (check, InternalException, safe_fail, validate,
                        WebException)

new_team_schema = Schema({
    Required("team_name"):
    check(
        ("The team name must be between 3 and 40 characters.",
         [str, Length(min=3, max=40)]),
        ("This team name conflicts with an existing user name.",
         [lambda name: safe_fail(api.user.get_user, name=name) is None]),
        ("A team with that name already exists.",
         [lambda name: safe_fail(api.team.get_team, name=name) is None]),
    ),
    Required("team_password"):
    check(("Passwords must be between 3 and 20 characters.",
           [str, Length(min=3, max=20)]))
},
                         extra=True)

join_team_schema = Schema({
    Required("team_name"):
    check(
        ("The team name must be between 3 and 40 characters.",
         [str, Length(min=3, max=40)]),
        ("This team name conflicts with an existing user name.",
         [lambda name: safe_fail(api.user.get_user, name=name) is None]),
    ),
    Required("team_password"):
    check(("Passwords must be between 3 and 20 characters.",
           [str, Length(min=3, max=20)]))
},
                          extra=True)

update_team_schema = Schema({
    Required("new-password"):
    check(("Passwords must be between 3 and 20 characters.",
           [str, Length(min=3, max=20)]))
},
                            extra=True)


def get_team(tid=None, name=None):
    """
    Retrieve a team based on a property (tid, name, etc.).

    Args:
        tid: team id
        name: team name
    Returns:
        Returns the corresponding team object or None if it could not be found
    """
    db = api.db.get_conn()

    match = {}
    if tid is not None:
        match.update({'tid': tid})
    elif name is not None:
        match.update({'team_name': name})
    elif api.auth.is_logged_in():
        match.update({"tid": api.user.get_user()["tid"]})
    else:
        raise InternalException("Must supply tid or team name to get_team")

    team = db.teams.find_one(match, {"_id": 0})

    if team is None:
        raise InternalException("Team does not exist.")

    return team


def get_groups(tid=None, uid=None):
    """
    Get the group membership for a team.

    Args:
        tid: The team id
        uid: The user id
    Returns:
        List of group objects the team is a member of.
    """
    db = api.db.get_conn()

    groups = []

    group_projection = {
        'name': 1,
        'gid': 1,
        'owner': 1,
        'members': 1,
        '_id': 0
    }

    admin = False

    if uid is not None:
        user = api.user.get_user(uid=uid)
        # Given potential scale of *all* classrooms, DISABLED
        # admin = api.user.is_admin(uid=user["uid"])
        tid = user["tid"]
    else:
        tid = api.team.get_team(tid=tid)["tid"]

    # (DISABLED) Admins should be able to view all groups.
    group_query = {
        "$or": [{
            'owner': tid
        }, {
            "teachers": tid
        }, {
            "members": tid
        }]
    } if not admin else {}
    associated_groups = db.groups.find(group_query, group_projection)

    for group in list(associated_groups):
        owner = api.team.get_team(tid=group['owner'])['team_name']
        groups.append({
            'name':
            group['name'],
            'gid':
            group['gid'],
            'members':
            group['members'],
            'owner':
            owner,
            'score':
            api.stats.get_group_average_score(gid=group['gid'])
        })

    return groups


def create_new_team_request(params, uid=None):
    """
    Fulfill new team requests for users who have already registered.

    Args:
        team_name: The desired name for the team.
                   Must be unique across users and teams.
        team_password: The team's password.
    Returns:
        True if successful, exception thrown otherwise.

    """
    user = api.user.get_user(uid=uid)
    if user["teacher"]:
        raise InternalException("Teachers may not create teams!")

    validate(new_team_schema, params)

    current_team = api.team.get_team(tid=user["tid"])

    if current_team["team_name"] != user["username"]:
        raise InternalException(
            "You can only create one new team per user account!")

<<<<<<< HEAD
=======
    desired_tid = create_team({
        "team_name": params["team_name"],
        "password": api.common.hash_password(params["team_password"]),
        "affiliation": current_team["affiliation"],
        "creator": user["uid"],
        "country": user["country"],
    })

>>>>>>> 91007117
    return join_team(params["team_name"], params["team_password"], user["uid"])


def create_team(params):
    """
    Directly insert team into the database.

    Assumes all fields have been validated.

    Args:
        team_name: Name of the team
        school: Name of the school
        password: Team's hashed password
        country: primary country of team
        creator: uid of creating user
    Returns:
        The newly created team id.
    """
    db = api.db.get_conn()

    params['tid'] = api.common.token()
    params['size'] = 0
    params['instances'] = {}

    settings = api.config.get_settings()
    if settings["shell_servers"]["enable_sharding"]:
        params['server_number'] = api.shell_servers.get_assigned_server_number(
            new_team=True)

    db.teams.insert(params)

    return params['tid']


def get_team_members(tid=None, name=None, show_disabled=True):
    """
    Retrieve the members on a team.

    Args:
        tid: the team id to query
        name: the team name to query
    Returns:
        A list of the team's members.
    """
    db = api.db.get_conn()

    tid = get_team(name=name, tid=tid)["tid"]

    users = list(
        db.users.find({"tid": tid}, {
            "_id": 0,
            "uid": 1,
            "username": 1,
            "firstname": 1,
            "lastname": 1,
            "disabled": 1,
            "email": 1,
            "teacher": 1,
            "country": 1,
            "usertype": 1,
        }))
    return [
        user for user in users
        if show_disabled or not user.get("disabled", False)
    ]


def get_team_uids(tid=None, name=None, show_disabled=True):
    """
    Get the list of uids that belong to a team.

    Args:
        tid: the team id
        name: the team name
    Returns:
        A list of uids
    """
    return [
        user['uid'] for user in get_team_members(
            tid=tid, name=name, show_disabled=show_disabled)
    ]


def get_team_information(tid=None, gid=None):
    """
    Retrieve the information of a team.

    Args:
        tid: the team id
    Returns:
        A dict of team information.
            team_name
            members
    """
    team_info = get_team(tid=tid)
    # Sanitize
    team_info.pop("password", None)
    team_info.pop("instances", None)

    if tid is None:
        tid = team_info["tid"]

    team_info["score"] = api.stats.get_score(tid=tid)
    team_info["members"] = [{
        "username": member["username"],
        "firstname": member["firstname"],
        "lastname": member["lastname"],
        "email": member["email"],
        "uid": member["uid"],
        "affiliation": member.get("affiliation", "None"),
        "country": member["country"],
        "usertype": member["usertype"],
    } for member in get_team_members(tid=tid, show_disabled=False)]
    team_info["competition_active"] = api.common.check_competition_active()
    team_info["progression"] = api.stats.get_score_progression(tid=tid)
    team_info["flagged_submissions"] = [
        sub for sub in api.stats.check_invalid_instance_submissions()
        if sub['tid'] == tid
    ]
    team_info["max_team_size"] = api.config.get_settings()["max_team_size"]

    if api.config.get_settings()["achievements"]["enable_achievements"]:
        team_info["achievements"] = api.achievement.get_earned_achievements(
            tid=tid)

    team_info["solved_problems"] = []
    for solved_problem in api.problem.get_solved_problems(tid=tid):
        solved_problem.pop("instances", None)
        solved_problem.pop("pkg_dependencies", None)
        solved_problem.pop("hints", None)
        solved_problem.pop("author", None)
        solved_problem.pop("organization", None)
        team_info["solved_problems"].append(solved_problem)

    team_info["eligible"] = is_eligible(tid)

    return team_info


<<<<<<< HEAD
def get_all_teams(ineligible=False,
                  eligible=True,
                  country=None,
                  show_ineligible=False):
    """
    Retrieve all teams.
=======
def is_eligible(tid):
    """
    Return a team's eligibility for the current event.
>>>>>>> 91007117

    Args:
        tid: the team id
    Returns:
<<<<<<< HEAD
        A list of all of the teams.

    """
    if show_ineligible:
        match = {}
    else:
        conditions = []
        if ineligible:
            conditions.append({"eligible": False})
        elif eligible:
            conditions.append({"eligible": True})
        match = {"$or": conditions}
=======
        True or False
    """
    members = get_team_members(tid)
    conditions = api.config.get_settings()['eligibility']
    for member in members:
        is_eligible = all(
            (member[k] == conditions[k] for k in conditions.keys()))
        if not is_eligible:
            return False
    return True

>>>>>>> 91007117

def get_all_teams(include_ineligible=False, country=None):
    """
    Retrieve all teams.

    Args:
        include_ineligible: include ineligible teams in result

    Returns:
        A list of all of the teams.

    """
    # Ignore empty teams (remnants of single player self-team ids)
    match = {"size": {"$gt": 0}}
    if country is not None:
        match.update({"country": country})

<<<<<<< HEAD
    db = api.db.get_conn()
    return list(db.teams.find(match, {"_id": 0}))
=======
    db = api.common.get_conn()
    teams = list(db.teams.find(match, {"_id": 0}))

    # Filter out ineligible teams, if desired
    if not include_ineligible:
        teams = [t for t in teams if is_eligible(t['tid'])]
    return teams
>>>>>>> 91007117


def join_team_request(params):
    """
    Validate and process a join_team request.

    Args:
        team_name
        team_password
    """
    user = api.user.get_user()
    if user["teacher"]:
        raise InternalException("Teachers may not join teams!")

    validate(join_team_schema, params)

    return join_team(params["team_name"], params["team_password"])


def join_team(team_name, password, uid=None):
    """
    Switch a user from their individual team to a proper team.

    You can not use this to freely switch between teams.

    Args:
        team_name: The name of the team to join.
        password: The team's password.
        uid: The user's id.
    """
    user = api.user.get_user(uid=uid)
    current_team = api.user.get_team(uid=user["uid"])

    desired_team = api.team.get_team(name=team_name)

    if current_team["team_name"] != user["username"]:
        raise InternalException(
            "You can not switch teams once you have joined one.")

    db = api.db.get_conn()
    max_team_size = api.config.get_settings()["max_team_size"]

    if (api.auth.confirm_password(password, desired_team["password"]) and
            desired_team["size"] < max_team_size):
        user_team_update = db.users.find_and_modify(
            query={
                "uid": user["uid"],
                "tid": current_team["tid"]
            },
            update={"$set": {
                "tid": desired_team["tid"]
            }},
            new=True)

        if not user_team_update:
            raise InternalException("There was an issue switching your team!")

        desired_team_size_update = db.teams.find_and_modify(
            query={
                "tid": desired_team["tid"],
                "size": {
                    "$lt": max_team_size
                }
            },
            update={"$inc": {
                "size": 1
            }},
            new=True)

        current_team_size_update = db.teams.find_and_modify(
            query={
                "tid": current_team["tid"],
                "size": {
                    "$gt": 0
                }
            },
            update={"$inc": {
                "size": -1
            }},
            new=True)

<<<<<<< HEAD
        # Team country is no longer consistent amongst members.
        # Flag as mixed and ineligible
        if user["country"] != desired_team["country"]:
            db.teams.update({"tid": desired_team["tid"]},
                            {"$set": {
                                "country": "??",
                                "eligible": False
                            }})

        # Ineligible user has spoiled team eligibility
        if not user["eligible"] and desired_team["eligible"]:
            db.teams.update({"tid": desired_team["tid"]},
                            {"$set": {
                                "eligible": False
                            }})
=======
        # Team country is no longer consistent amongst members - set as mixed
        if user["country"] != desired_team["country"]:
            db.teams.update({"tid": desired_team["tid"]}, {"$set": {"country": "??",
                                                                    }})
>>>>>>> 91007117

        if not desired_team_size_update or not current_team_size_update:
            raise InternalException("There was an issue switching your team!" +
                                    "Please contact an administrator.")

        # Remove membership of empty self-team.
        previous_groups = get_groups(tid=current_team["tid"])
        for group in previous_groups:
            api.group.leave_group(gid=group["gid"], tid=current_team["tid"])
            # Rejoin with new tid if not already member, and classroom
            # email filter is not enabled.
            roles = api.group.get_roles_in_group(
                group["gid"], tid=desired_team["tid"])
            if not roles["teacher"] and not roles["member"]:
                group_settings = api.group.get_group_settings(gid=group["gid"])
                if not group_settings["email_filter"]:
                    api.group.join_group(
                        gid=group["gid"], tid=desired_team["tid"])

        # Immediately invalidate some caches
        api.problem.get_unlocked_pids(desired_team['tid'], recache=True)
        api.problem.get_solved_problems(tid=desired_team['tid'],
                                        uid=user['uid'], recache=True)
        api.stats.get_score(tid=desired_team['tid'], recache=True)
        api.stats.get_score_progression(tid=desired_team['tid'], recache=True)

        return True
    else:
        raise InternalException(
            "That is not the correct password to join that team.")


@log_action
def update_password_request(params):
    """
    Update team password.

    Assumes args are keys in params.

    Args:
        params:
            new-password: the new password
            new-password-confirmation: confirmation of password
    """
    validate(update_team_schema, params)
    user = api.user.get_user()
    current_team = api.team.get_team(tid=user["tid"])
    if current_team["team_name"] == user["username"]:
        raise WebException("You have not created a team yet.")

    if params["new-password"] != params["new-password-confirmation"]:
        raise WebException("Your team passwords do not match.")

    if len(params["new-password"]) == 0:
        raise WebException("Your team password cannot be empty.")

    update_password(user["tid"], params["new-password"])


def update_password(tid, password):
    """
    Update a team's password.

    Args:
        tid: teams's uid.
        password: the new user password.
    """
    db = api.db.get_conn()
    db.teams.update({'tid': tid},
                    {'$set': {
                        'password': api.common.hash_password(password)
                    }})


def is_teacher_team(tid):
    """Check if team is a teacher's self-team."""
    team = get_team(tid=tid)
    members = get_team_members(tid=tid)
    if (team["size"] == 1 and members[0]["username"] == team["team_name"] and
            members[0]["teacher"]):
        return True
    else:
        return False<|MERGE_RESOLUTION|>--- conflicted
+++ resolved
@@ -14,8 +14,13 @@
 import api.team
 import api.user
 from api.annotations import log_action
-from api.common import (check, InternalException, safe_fail, validate,
-                        WebException)
+from api.common import (
+  check,
+  InternalException,
+  safe_fail,
+  validate,
+  WebException
+)
 
 new_team_schema = Schema({
     Required("team_name"):
@@ -171,9 +176,7 @@
         raise InternalException(
             "You can only create one new team per user account!")
 
-<<<<<<< HEAD
-=======
-    desired_tid = create_team({
+    create_team({
         "team_name": params["team_name"],
         "password": api.common.hash_password(params["team_password"]),
         "affiliation": current_team["affiliation"],
@@ -181,7 +184,6 @@
         "country": user["country"],
     })
 
->>>>>>> 91007117
     return join_team(params["team_name"], params["team_password"], user["uid"])
 
 
@@ -321,36 +323,13 @@
     return team_info
 
 
-<<<<<<< HEAD
-def get_all_teams(ineligible=False,
-                  eligible=True,
-                  country=None,
-                  show_ineligible=False):
-    """
-    Retrieve all teams.
-=======
 def is_eligible(tid):
     """
     Return a team's eligibility for the current event.
->>>>>>> 91007117
 
     Args:
         tid: the team id
     Returns:
-<<<<<<< HEAD
-        A list of all of the teams.
-
-    """
-    if show_ineligible:
-        match = {}
-    else:
-        conditions = []
-        if ineligible:
-            conditions.append({"eligible": False})
-        elif eligible:
-            conditions.append({"eligible": True})
-        match = {"$or": conditions}
-=======
         True or False
     """
     members = get_team_members(tid)
@@ -362,7 +341,6 @@
             return False
     return True
 
->>>>>>> 91007117
 
 def get_all_teams(include_ineligible=False, country=None):
     """
@@ -380,18 +358,13 @@
     if country is not None:
         match.update({"country": country})
 
-<<<<<<< HEAD
-    db = api.db.get_conn()
-    return list(db.teams.find(match, {"_id": 0}))
-=======
-    db = api.common.get_conn()
+    db = api.db.get_conn()
     teams = list(db.teams.find(match, {"_id": 0}))
 
     # Filter out ineligible teams, if desired
     if not include_ineligible:
         teams = [t for t in teams if is_eligible(t['tid'])]
     return teams
->>>>>>> 91007117
 
 
 def join_team_request(params):
@@ -473,28 +446,14 @@
             }},
             new=True)
 
-<<<<<<< HEAD
-        # Team country is no longer consistent amongst members.
-        # Flag as mixed and ineligible
+        # Team country is no longer consistent amongst members - set as mixed
         if user["country"] != desired_team["country"]:
             db.teams.update({"tid": desired_team["tid"]},
-                            {"$set": {
-                                "country": "??",
-                                "eligible": False
-                            }})
-
-        # Ineligible user has spoiled team eligibility
-        if not user["eligible"] and desired_team["eligible"]:
-            db.teams.update({"tid": desired_team["tid"]},
-                            {"$set": {
-                                "eligible": False
-                            }})
-=======
-        # Team country is no longer consistent amongst members - set as mixed
-        if user["country"] != desired_team["country"]:
-            db.teams.update({"tid": desired_team["tid"]}, {"$set": {"country": "??",
-                                                                    }})
->>>>>>> 91007117
+                            {
+                                "$set": {
+                                    "country": "??",
+                                }
+                            })
 
         if not desired_team_size_update or not current_team_size_update:
             raise InternalException("There was an issue switching your team!" +
