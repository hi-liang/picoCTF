--- conflicted
+++ resolved
@@ -100,69 +100,7 @@
     Find all users in the database.
 
     Returns:
-<<<<<<< HEAD
         Returns all user dicts.
-=======
-        Returns the uid of the newly created user
-    """
-
-    db = api.common.get_conn()
-    settings = api.config.get_settings()
-    uid = api.common.token()
-
-    if safe_fail(get_user, name=username) is not None:
-        raise InternalException("User already exists!")
-
-    max_team_size = api.config.get_settings()["max_team_size"]
-
-    updated_team = db.teams.find_and_modify(
-        query={
-            "tid": tid,
-            "size": {
-                "$lt": max_team_size
-            }
-        },
-        update={"$inc": {
-            "size": 1
-        }},
-        new=True)
-
-    if not updated_team:
-        raise InternalException("There are too many users on this team!")
-
-    # All teachers are admins.
-    if admin or db.users.count() == 0:
-        admin = True
-        teacher = True
-
-    user = {
-        'uid': uid,
-        'firstname': firstname,
-        'lastname': lastname,
-        'username': username,
-        'email': email,
-        'password_hash': password_hash,
-        'tid': tid,
-        'usertype': usertype,
-        'country': country,
-        'demo': demo,
-        'teacher': teacher,
-        'admin': admin,
-        'disabled': False,
-        'verified': not settings["email"]["email_verification"] or verified,
-        'extdata': {},
-        "completed_minigames": [],
-        "unlocked_walkthroughs": [],
-        "tokens": 0,
-    }
-
-    db.users.insert(user)
-
-    if settings["email"]["email_verification"] and not user["verified"]:
-        api.email.send_user_verification_email(username)
-
-    return uid
->>>>>>> 96bca43a
 
     """
     db = api.db.get_conn()
@@ -304,6 +242,9 @@
         'verified': (not settings["email"]["email_verification"] or
                      user_was_invited),
         'extdata': {},
+        'completed_minigames': [],
+        'unlocked_walkthroughs': [],
+        'tokens': 0,
     })
 
     # If gid was specified, add the newly created team to the group
@@ -455,7 +396,6 @@
     """
     user = get_user(uid=None)
     db = api.db.get_conn()
-    params.pop('token', None)
     db.users.update_one({'uid': user['uid']}, {'$set': {'extdata': params}})
 
 
@@ -491,7 +431,6 @@
         attempt: the password attempt
         password_hash: the real password hash
     """
-<<<<<<< HEAD
     return bcrypt.hashpw(attempt.encode('utf-8'),
                          password_hash) == password_hash
 
@@ -588,9 +527,4 @@
         if session['token'] != request.form['token']:
             raise PicoException('CSRF token is not correct', 403)
         return f(*args, **kwds)
-    return wrapper
-=======
-    user = get_user(uid=None)
-    db = api.common.get_conn()
-    db.users.update_one({'uid': user['uid']}, {'$set': {'extdata': params}})
->>>>>>> 96bca43a
+    return wrapper