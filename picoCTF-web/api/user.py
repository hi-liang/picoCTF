--- conflicted
+++ resolved
@@ -195,11 +195,6 @@
         country: primary country (dependent on usertype)
         demo: dict of demographic data
         teacher: whether this account is a teacher
-<<<<<<< HEAD
-        eligible: whether this account is eligible for prizes
-                  (or at least, not ineligible)
-=======
->>>>>>> 91007117
     Returns:
         Returns the uid of the newly created user
 
@@ -327,11 +322,6 @@
             gid: group registration
             rid: registration id
     """
-<<<<<<< HEAD
-    params["eligibility"] = params["usertype"] == "student"
-=======
->>>>>>> 91007117
-
     validate(user_schema, params)
 
     if (api.config.get_settings()["email"]["parent_verification_email"] and
