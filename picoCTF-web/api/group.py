"""Module for handling groups of teams."""

from voluptuous import Required, Schema

import api.admin
import api.common
import api.db
import api.team
import api.user
from api.annotations import log_action
from api.common import check, InternalException, validate

group_settings_schema = Schema({
    Required("email_filter"):
    check(("Email filter must be a list of emails.",
           [lambda emails: type(emails) == list])),
    Required("hidden"):
    check(("Hidden property of a group is a boolean.",
           [lambda hidden: type(hidden) == bool]))
})


def get_roles_in_group(gid, tid=None, uid=None):
    """
    Determine what role the team plays in a group.

    Args:
        gid: the group id
        tid: the team id
        uid: optional uid
    """
    group = get_group(gid=gid)

    if uid is not None:
        user = api.user.get_user(uid=uid)
        team = api.user.get_team(uid=user["uid"])

        if user["admin"]:
            return {
                "owner": True,
                "teacher": True,
                "member": team["tid"] in group["members"]
            }
        else:
            # If the user isn't an admin we continue on as normal
            team = api.user.get_team(uid=user["uid"])
    elif tid is not None:
        team = api.team.get_team(tid=tid)
    else:
        raise InternalException("Either tid or uid must be specified " +
                                "to determine role in classroom.")

    roles = {}
    roles["owner"] = team["tid"] == group["owner"]
    roles["teacher"] = roles["owner"] or team["tid"] in group["teachers"]
    roles["member"] = team["tid"] in group["members"]

    return roles


def get_group(gid=None, name=None, owner_tid=None):
    """
    Retrieve a group based on its name or gid.

    Args:
        name: the name of the group
        gid: the gid of the group
        owner_tid: the tid of the group owner
    Returns:
        The group object.
    """
    db = api.db.get_conn()

    match = {}
    if name is not None and owner_tid is not None:
        match.update({"name": name})
        match.update({"owner": owner_tid})
    elif gid is not None:
        match.update({"gid": gid})
    else:
        raise InternalException(
            "Classroom name and owner or gid must be specified" +
            " to look up a classroom.")

    group = db.groups.find_one(match, {"_id": 0})
    if group is None:
        raise InternalException("Could not find that classroom!")

    return group


def get_teacher_information(gid):
    """
    Retrieve the team information for all teams in a group.

    Args:
        gid: the group id
    Returns:
        A list of team information
    """
    group = get_group(gid=gid)

    member_information = []
    for tid in group["teachers"]:
        team_information = api.team.get_team_information(tid=tid)
        team_information["teacher"] = True
        member_information.append(team_information)

    return member_information


def get_member_information(gid):
    """
    Retrieve the team information for all teams in a group.

    Args:
        gid: the group id
    Returns:
        A list of team information
    """
    group = get_group(gid=gid)

    member_information = []
    for tid in group["members"]:
        team = api.team.get_team(tid=tid)
        if team["size"] > 0:
            member_information.append(
                api.team.get_team_information(tid=team["tid"]))

    return member_information


@log_action
def create_group(tid, group_name):
    """
    Insert group into the db. Assumes everything is validated.

    Args:
        tid: The id of the team creating the group.
        group_name: The name of the group.
    Returns:
        The new group's gid.

    """
    db = api.db.get_conn()

    gid = api.common.token()

    db.groups.insert({
        "name": group_name,
        "owner": tid,
        "teachers": [],
        "members": [],
        "settings": {
            "email_filter": [],
            "hidden": False
        },
        "gid": gid
    })

    return gid


def get_group_settings(gid):
    """Get various group settings."""
    db = api.db.get_conn()

    # Ensure it exists.
    group = api.group.get_group(gid=gid)
    group_result = db.groups.find_one({"gid": group["gid"]}, {
        "_id": 0,
        "settings": 1
    })

    return group_result["settings"]


def change_group_settings(gid, settings):
    """Replace the current settings with the supplied ones."""
    db = api.db.get_conn()

    validate(group_settings_schema, settings)

    group = api.group.get_group(gid=gid)
    if group["settings"]["hidden"] and not settings["hidden"]:
        raise InternalException("You can not change a hidden classroom " +
                                "back to a public classroom.")

    db.groups.update({"gid": group["gid"]}, {"$set": {"settings": settings}})


@log_action
def join_group(gid, tid, teacher=False):
    """
    Add a team to a group. Assumes everything is valid.

    Args:
        tid: the team id
        gid: the group id to join
        teacher: whether or not the user is a teacher
    """
    db = api.db.get_conn()

    role_group = "teachers" if teacher else "members"

    if teacher:
        uids = api.team.get_team_uids(tid=tid)
        for uid in uids:
            api.admin.give_teacher_role(uid=uid)

    db.groups.update({'gid': gid}, {'$push': {role_group: tid}})


def sync_teacher_status(tid, uid):
    """Determine if the given user is still a teacher and update his status."""
    db = api.db.get_conn()

    active_teacher_roles = db.groups.find({
        "$or": [{
            "teachers": tid
        }, {
            "owner": uid
        }]
    }).count()
    db.users.update({"uid": uid},
                    {"$set": {
                        "teacher": active_teacher_roles > 0
                    }})


@log_action
def leave_group(gid, tid):
    """
    Remove a team from a group.

    Args:
        tid: the team id
        gid: the group id to leave
    """
    db = api.db.get_conn()
    team = api.team.get_team(tid=tid)
    roles = get_roles_in_group(gid, tid=team["tid"])

    if roles["owner"]:
        raise InternalException("Owners can not leave their own classroom!")
    elif roles["teacher"]:
        db.groups.update({'gid': gid}, {'$pull': {"teachers": tid}})

    if roles["member"]:
        db.groups.update({'gid': gid}, {'$pull': {"members": tid}})


def switch_role(gid, tid, role):
    """
    Switch a user's given role in his group.

    Cannot switch to/from owner.
    """
    db = api.db.get_conn()
    team = api.team.get_team(tid=tid)

    roles = get_roles_in_group(gid, tid=team["tid"])
    if role == "member":
        if roles["teacher"] and not roles["member"]:
            db.groups.update({"gid": gid}, {
                "$pull": {
                    "teachers": tid
                },
                "$push": {
                    "members": tid
                }
            })
        else:
            raise InternalException("Team is already a member of " +
                                    "that classroom.")

    elif role == "teacher":
        if api.team.is_teacher_team(tid):
            if roles["member"] and not roles["teacher"]:
                db.groups.update({"gid": gid}, {
                    "$push": {
                        "teachers": tid
                    },
                    "$pull": {
                        "members": tid
                    }
                })
            else:
                raise InternalException("User is already a teacher of " +
                                        "that classroom.")
        else:
            raise InternalException("Only teacher users may become " +
                                    "classroom teachers.")

    else:
        raise InternalException("Only supported roles are member and teacher.")

<<<<<<< HEAD
=======
    for uid in api.team.get_team_uids(tid=team["tid"]):
        sync_teacher_status(tid, uid)

>>>>>>> 4729c12f

@log_action
def delete_group(gid):
    """
    Delete a group.

    Args:
        gid: the group id to delete
    """
    db = api.db.get_conn()
    db.groups.remove({'gid': gid})


def get_all_groups():
    """Return a list of all groups in the database."""
    db = api.db.get_conn()
    return list(db.groups.find({}, {"_id": 0}))<|MERGE_RESOLUTION|>--- conflicted
+++ resolved
@@ -295,12 +295,9 @@
     else:
         raise InternalException("Only supported roles are member and teacher.")
 
-<<<<<<< HEAD
-=======
     for uid in api.team.get_team_uids(tid=team["tid"]):
         sync_teacher_status(tid, uid)
 
->>>>>>> 4729c12f
 
 @log_action
 def delete_group(gid):
