"""Manage loggers for the API."""

import logging
import logging.handlers
import time
from datetime import datetime

from flask import has_request_context
from flask import logging as flask_logging
from flask import request

import api.auth
import api.config
import api.db
import api.team
import api.user

critical_error_timeout = 600
log = logging.getLogger(__name__)


class StatsHandler(logging.StreamHandler):
    """Logs statistical information into the mongodb."""

    time_format = "%H:%M:%S %Y-%m-%d"

    action_parsers = {
<<<<<<< HEAD
        "api.user.create_user_request": lambda params, result=None: {
            "username": params["username"]
        },
        "api.achievement.process_achievement": lambda aid, data, result=None: {
            "aid": aid,
            "success": result[0]
        },
        "api.autogen.grade_problem_instance": lambda pid, tid, key, result=
        None: {
            "pid": pid,
            "key": key,
            "correct": result["correct"]
        },
        "api.group.create_group": lambda uid, group_name, result=None: {
            "name": group_name,
            "owner": uid
        },
        "api.group.join_group": lambda gid, tid, teacher=False, result=None: {
            "gid": gid,
            "tid": tid
        },
        "api.group.leave_group": lambda gid, tid, result=None: {
            "gid": gid,
            "tid": tid
        },
        "api.group.delete_group": lambda gid, result=None: {
            "gid": gid
        },
        "api.problem.submit_key": lambda tid, pid, key, method, uid=None, ip=
        None, result=None: {
            "pid": pid,
            "key": key,
            "method": method,
            "success": result["correct"]
        },
        "api.problem_feedback.add_problem_feedback": lambda pid, uid, feedback,
        result=None: {
            "pid": pid,
            "feedback": feedback
        },
        "api.user.update_password_request": lambda params, uid=None,
        check_current=False, result=None: {},
        "api.team.update_password_request": lambda params, result=None: {},
        "api.email.request_password_reset": lambda username, result=None: {},
        "api.team.create_team": lambda params, result=None: params,
=======
        "api.user.create_user_request":
            lambda params, result=None: {
                "username": params["username"]
            },
        "api.achievement.process_achievement":
            lambda aid, data, result=None: {
                "aid": aid,
                "success": result[0]
            },
        "api.autogen.grade_problem_instance":
            lambda pid, tid, key, result=None: {
                "pid": pid,
                "key": key,
                "correct": result["correct"]
            },
        "api.group.create_group":
            lambda uid, group_name, result=None: {
                "name": group_name,
                "owner": uid
            },
        "api.group.join_group":
            lambda gid, tid, teacher=False, result=None: {
                "gid": gid,
                "tid": tid
            },
        "api.group.leave_group":
            lambda gid, tid, result=None: {
                "gid": gid,
                "tid": tid
            },
        "api.group.delete_group":
            lambda gid, result=None: {
                "gid": gid
            },
        "api.problem.submit_key":
            lambda tid, pid, key, method, uid=None, ip=None, result=None: {
                "pid": pid,
                "key": key,
                "method": method,
                "success": result[0]
            },
        "api.problem_feedback.add_problem_feedback":
            lambda pid, uid, feedback, result=None: {
                "pid": pid,
                "feedback": feedback
            },
        "api.user.update_password_request":
            lambda params, uid=None, check_current=False, result=None: {},
        "api.team.update_password_request":
            lambda params, result=None: {},
        "api.email.request_password_reset":
            lambda username, result=None: {},
        "api.team.create_team":
            lambda params, result=None: params,
        "api.app.hint":
            lambda pid, source, result=None: {"pid": pid, "source": source}
>>>>>>> e6bc15d3
    }

    def __init__(self):
        """Initialize the logger."""
        logging.StreamHandler.__init__(self)

    def emit(self, record):
        """Store record into the db."""
        information = get_request_information()

        result = record.msg

        if type(result) == dict:

            information.update({
                "event": result["name"],
                "time": datetime.now()
            })

            information["pass"] = True
            information["action"] = {}

            if "exception" in result:

                information["action"]["exception"] = result["exception"]
                information["pass"] = False

            elif result["name"] in self.action_parsers:
                action_parser = self.action_parsers[result["name"]]

                result["kwargs"]["result"] = result["result"]
                action_result = action_parser(*result["args"],
                                              **result["kwargs"])

                information["action"].update(action_result)

            api.db.get_conn().statistics.insert(information)


class ExceptionHandler(logging.StreamHandler):
    """Logs exceptions into mongodb."""

    def __init__(self):
        """Initialize the logger."""
        logging.StreamHandler.__init__(self)

    def emit(self, record):
        """Store record into the db."""
        information = get_request_information()

        information.update({
            "event": "exception",
            "time": datetime.now(),
            "trace": record.msg,
            "visible": True
        })

        api.db.get_conn().exceptions.insert(information)


class SevereHandler(logging.handlers.SMTPHandler):
    """An email logger for severe exceptions."""

    messages = {}

    def __init__(self):
        """Initialize the logger."""
        settings = api.config.get_settings()
        logging.handlers.SMTPHandler.__init__(
            self,
            mailhost=settings["email"]["smtp_url"],
            fromaddr=settings["email"]["from_addr"],
            toaddrs=settings["logging"]["admin_emails"],
            subject="Critical Error in {}".format(
                settings["competition_name"]),
            credentials=(settings["email"]["email_username"],
                         settings["email"]["email_password"]),
            secure=())

    def emit(self, record):
        """Store record into the db."""
        # Don't excessively emit the same message.
        last_time = self.messages.get(record.msg, None)
        if last_time is None or time.time(
        ) - last_time > api.config.get_settings()["critical_error_timeout"]:
            super(SevereHandler, self).emit(record)
            self.messages[record.msg] = time.time()


def set_level(name, level):
    """
    Get and set log level of a given logger.

    Args:
        name: name of logger
        level: level to set
    """
    logger = logging.getLogger(name)
    if logger:
        logger.setLevel(level)


def get_request_information():
    """
    Return a dictionary of information about the user at the time of logging.

    Returns:
        The dictionary.

    """
    information = {}

    if has_request_context():
        information["request"] = {
            "api_endpoint_method": request.method,
            "api_endpoint": request.path,
            "ip": request.remote_addr,
            "platform": request.user_agent.platform,
            "browser": request.user_agent.browser,
            "browser_version": request.user_agent.version,
            "user_agent": request.user_agent.string
        }

        if api.auth.is_logged_in():

            user = api.user.get_user()
            team = api.user.get_team()
            groups = api.team.get_groups()

            information["user"] = {
                "username": user["username"],
                "email": user["email"],
                "team_name": team["team_name"],
                "groups": [group["name"] for group in groups]
            }

    return information


def setup_logs(args):
    """
    Initialize the api loggers.

    Args:
        args: dict containing the configuration options.
    """
    flask_logging.create_logger = lambda app: logging.getLogger(app.logger_name
                                                               )

    if not args.get("debug", True):
        set_level("werkzeug", logging.ERROR)

    level = [logging.WARNING, logging.INFO, logging.DEBUG][min(
        args.get("verbose", 1), 2)]

    internal_error_log = ExceptionHandler()
    internal_error_log.setLevel(logging.ERROR)

    log.root.setLevel(level)
    log.root.addHandler(internal_error_log)

    if api.config.get_settings()["email"]["enable_email"]:
        severe_error_log = SevereHandler()
        severe_error_log.setLevel(logging.CRITICAL)
        log.root.addHandler(severe_error_log)

    stats_log = StatsHandler()
    stats_log.setLevel(logging.INFO)

    log.root.addHandler(stats_log)<|MERGE_RESOLUTION|>--- conflicted
+++ resolved
@@ -25,53 +25,6 @@
     time_format = "%H:%M:%S %Y-%m-%d"
 
     action_parsers = {
-<<<<<<< HEAD
-        "api.user.create_user_request": lambda params, result=None: {
-            "username": params["username"]
-        },
-        "api.achievement.process_achievement": lambda aid, data, result=None: {
-            "aid": aid,
-            "success": result[0]
-        },
-        "api.autogen.grade_problem_instance": lambda pid, tid, key, result=
-        None: {
-            "pid": pid,
-            "key": key,
-            "correct": result["correct"]
-        },
-        "api.group.create_group": lambda uid, group_name, result=None: {
-            "name": group_name,
-            "owner": uid
-        },
-        "api.group.join_group": lambda gid, tid, teacher=False, result=None: {
-            "gid": gid,
-            "tid": tid
-        },
-        "api.group.leave_group": lambda gid, tid, result=None: {
-            "gid": gid,
-            "tid": tid
-        },
-        "api.group.delete_group": lambda gid, result=None: {
-            "gid": gid
-        },
-        "api.problem.submit_key": lambda tid, pid, key, method, uid=None, ip=
-        None, result=None: {
-            "pid": pid,
-            "key": key,
-            "method": method,
-            "success": result["correct"]
-        },
-        "api.problem_feedback.add_problem_feedback": lambda pid, uid, feedback,
-        result=None: {
-            "pid": pid,
-            "feedback": feedback
-        },
-        "api.user.update_password_request": lambda params, uid=None,
-        check_current=False, result=None: {},
-        "api.team.update_password_request": lambda params, result=None: {},
-        "api.email.request_password_reset": lambda username, result=None: {},
-        "api.team.create_team": lambda params, result=None: params,
-=======
         "api.user.create_user_request":
             lambda params, result=None: {
                 "username": params["username"]
@@ -128,7 +81,6 @@
             lambda params, result=None: params,
         "api.app.hint":
             lambda pid, source, result=None: {"pid": pid, "source": source}
->>>>>>> e6bc15d3
     }
 
     def __init__(self):
