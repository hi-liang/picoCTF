--- conflicted
+++ resolved
@@ -395,15 +395,7 @@
         key: user's submission
 
     Returns:
-<<<<<<< HEAD
-        A dict.
-        correct: boolean
-        points: number of points the problem is worth.
-        message: message indicating the correctness of the key.
-=======
         bool: whether the key is correct
-    """
->>>>>>> e6bc15d3
 
     """
     if tid is None:
@@ -441,16 +433,6 @@
         raise InternalException(
             "You can't submit flags to problems you haven't unlocked.")
 
-<<<<<<< HEAD
-    if pid in get_solved_pids(tid=tid):
-        exp = WebException(
-            "Flag correct: " +
-            "however, you have already received points for that flag.")
-        exp.data = {'code': 'solved'}
-        raise exp
-
-=======
->>>>>>> e6bc15d3
     user = api.user.get_user(uid=uid)
     if user is None:
         raise InternalException("User submitting flag does not exist.")
@@ -483,46 +465,12 @@
             'correct': correct,
         })
 
-<<<<<<< HEAD
-    submission = {
-        'uid': uid,
-        'tid': tid,
-        'timestamp': datetime.utcnow(),
-        'pid': pid,
-        'ip': ip,
-        'key': key,
-        'method': method,
-        'category': problem['category'],
-        'correct': result['correct'],
-    }
-
-    if (key, pid) in [(submission["key"], submission["pid"])
-                      for submission in get_submissions(tid=tid)]:
-        exp = WebException("Flag incorrect: please note that you or your team "
-                           + "have already submitted this flag.")
-        exp.data = {'code': 'repeat'}
-        raise exp
-
-    db.submissions.insert(submission)
-
-    if submission["correct"]:
+    if correct and not previously_solved_by_user:
         # Immediately invalidate some caches
         api.stats.get_score(tid=tid, uid=uid, recache=True)
         api.stats.get_unlocked_pids(tid, recache=True)
         get_solved_problems(tid=tid, uid=uid, recache=True)
         api.stats.get_score_progression(tid=tid, uid=uid, recache=True)
-=======
-    if correct and not previously_solved_by_user:
-        api.cache.invalidate_memoization(
-            api.stats.get_score, {"kwargs.tid": tid}, {"kwargs.uid": uid})
-        api.cache.invalidate_memoization(get_unlocked_pids, {"args": tid})
-        api.cache.invalidate_memoization(
-            get_solved_problems, {"kwargs.tid": tid}, {"kwargs.uid": uid})
-
-        api.cache.invalidate_memoization(api.stats.get_score_progression,
-                                         {"kwargs.tid": tid},
-                                         {"kwargs.uid": uid})
->>>>>>> e6bc15d3
 
         # Process achievements
         api.achievement.process_achievements("submit", {
