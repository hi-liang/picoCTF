"""Module for interacting with the problems."""

from random import randint

import pymongo
from voluptuous import ALLOW_EXTRA, Range, Required, Schema

import api
from api import InternalException, check, validate, memoize

problem_schema = Schema({
    Required("name"):
    check(("The problem's display name must be a string.", [str])),
    Required("sanitized_name"):
    check(("The problems's sanitized name must be a string.", [str])),
    Required("score"):
    check(("Score must be a positive integer.", [int, Range(min=0)])),
    Required("author"):
    check(("Author must be a string.", [str])),
    Required("category"):
    check(("Category must be a string.", [str])),
    Required("instances"):
    check(("The instances must be a list.", [list])),
    Required("hints"):
    check(("Hints must be a list.", [list])),
    "walkthrough":
    check(("The problem walkthrough must be a string.", [str])),
    "description":
    check(("The problem description must be a string.", [str])),
    "version":
    check(("A version must be a string.", [str])),
    "tags":
    check(("Tags must be described as a list.", [list])),
    "organization":
    check(("Organization must be string.", [str])),
    "pkg_architecture":
    check(("Package architecture must be string.", [str])),
    "pkg_description":
    check(("Package description must be string.", [str])),
    "pkg_name":
    check(("Package name must be string.", [str])),
    "pkg_dependencies":
    check(("Package dependencies must be list.", [list])),
    "pip_requirements":
    check(("pip requirements must be list.", [list])),
    "pip_python_version":
    check(("Pip python version must be a string.", [str])),
    "pid":
    check(("You should not specify a pid for a problem.", [lambda _: False])),
    "_id":
    check(("Your problems should not already have _ids.", [lambda id: False]))
},
                        extra=ALLOW_EXTRA)

instance_schema = Schema({
    Required("description"):
<<<<<<< HEAD
    check(("The description must be a string.", [str])),
    Required("flag"):
    check(("The flag must be a string.", [str])),
    "port":
    check(("The port must be an int", [int])),
    "server":
    check(("The server must be a string.", [str]))
},
                         extra=True)


def get_all_categories():
=======
    check(("The bundle description must be a string.", [str])),
    "organization":
    check(("The bundle organization must be a string.", [str])),
    "dependencies":
    check(("The bundle dependencies must be a dict.", [dict])),
    "dependencies_enabled":
    check(("The dependencies enabled state must be a bool.",
           [lambda x: type(x) == bool])),
    "pkg_dependencies":
    check(("The package dependencies must be a list.",
           [lambda x: type(x) == list]))
})

SANITATION_KEYS = [
    "deployment_directory",
    "flag",
    "flag_sha1",
    "iid",
    "instance_number",
    "pip_python_version",
    "pip_requirements",
    "pkg_dependencies",
    "service",
    "should_symlink",
    "sid",
    "user",
    "walkthrough",
]

DEBUG_KEY = None


def get_all_categories(show_disabled=False):
>>>>>>> 96bca43a
    """
    Get the set of distinct problem categories.

    Returns:
        The set of distinct problem categories.

    """
    db = api.db.get_conn()
    # Do not return categories that only appear on disabled problems
    match = {"disabled": False}
    return db.problems.find(match).distinct("category")


def upsert_problem(problem, sid):
    """
    Add or update a problem.

    Args:
<<<<<<< HEAD
        problem: problem dict
        sid: shell server ID
=======
        Problem dict.
        score: points awarded for completing the problem.
        category: problem's category
        author: author of the problem
        description: description of the problem.

        Optional:
        version: version of the problem
        tags: list of problem tags.
        hints: hints for completing the problem.
        walkthrough: text walkthrough (including external links) to solve problem
        organization: Organization that author is associated with
>>>>>>> 96bca43a
    Returns:
        The created/updated problem ID.
    """
    db = api.db.get_conn()

    # Validate the problem object
    # @TODO it may make more sense to do this with e.g. Marshmallow at the
    #       routing level
    validate(problem_schema, problem)
    for instance in problem["instances"]:
        validate(instance_schema, instance)

    problem["pid"] = api.common.hash("{}-{}".format(problem["name"],
                                                    problem["author"]))
    # Initially disable problems
    problem["disabled"] = True

    # Assign instance IDs and server numbers
    server_number = api.shell_servers.get_server(sid)['server_number']
    for instance in problem["instances"]:
<<<<<<< HEAD
        instance["iid"] = api.common.hash(
            str(instance["instance_number"]) + sid + problem["pid"])
        instance["sid"] = sid
        if server_number is not None:
            instance["server_number"] = server_number
=======
        validate(instance_schema, instance)

    set_instance_ids(problem, sid)

    if problem.get("walkthrough"):  # Falsy for None and empty string
        problem["has_walkthrough"] = True
    else:
        problem["has_walkthrough"] = False

    if safe_fail(get_problem, pid=problem["pid"]) is not None:
        # problem is already inserted, so update instead
        old_problem = copy(get_problem(pid=problem["pid"]))

        # leave all instances from different shell server
        instances = list(
            filter(lambda i: i["sid"] != sid, old_problem["instances"]))

        # add instances from this shell server
        instances.extend(problem["instances"])
        problem["instances"] = instances
>>>>>>> 96bca43a

    # If the problem already exists, update it instead
    existing = db.problems.find_one({'pid': problem['pid']}, {'_id': 0})
    if existing is not None:
        # Copy over instances on other shell servers from the existing version
        other_server_instances = [i for i in existing['instances']
                                  if i['sid'] != sid]
        problem['instances'].extend(other_server_instances)

        # Copy over the disabled state from the old problem, or
        # set to true if there are no instances
        problem["disabled"] = (existing["disabled"] or
                               len(problem["instances"]) == 0)

        db.problems.find_one_and_update(
            {'pid': problem['pid']},
            {'$set': problem})
        return problem['pid']

    db.problems.insert(problem)
    return problem['pid']


def assign_instance_to_team(pid, tid=None, reassign=False):
    """
    Assign an instance of problem pid to team tid.

    Args:
        pid: the problem id
        tid: the team id
        reassign: whether or not we should assign over an old assignment

    Returns:
        The iid that was assigned

    """
    team = api.team.get_team(tid=tid)
    problem = get_problem(pid)

    available_instances = problem["instances"]

    settings = api.config.get_settings()
    if settings["shell_servers"]["enable_sharding"]:
        available_instances = list(
            filter(
                lambda i: i.get("server_number") == team.get(
                    "server_number", 1), problem["instances"]))

    if pid in team["instances"] and not reassign:
        raise InternalException(
            "Team with tid {} already has an instance of pid {}.".format(
                tid, pid))

    if len(available_instances) == 0:
        if settings["shell_servers"]["enable_sharding"]:
            raise InternalException(
                "Your assigned shell server is currently down. " +
                "Please contact an admin.")
        else:
            raise InternalException(
                "Problem {} has no instances to assign.".format(pid))

    instance_number = randint(0, len(available_instances) - 1)
    iid = available_instances[instance_number]["iid"]

    team["instances"][pid] = iid

    db = api.db.get_conn()
    db.teams.update({"tid": tid}, {"$set": team})

    return instance_number


def get_instance_data(pid, tid):
    """
    Return the instance dictionary for the specified pid, tid pair.

    Args:
        pid: the problem id
        tid: the team id

    Returns:
        The instance dictionary

    """
    instance_map = api.team.get_team(tid=tid)["instances"]
    problem = get_problem(pid)

    if pid not in instance_map:
        iid = assign_instance_to_team(pid, tid)
    else:
        iid = instance_map[pid]

    for instance in problem["instances"]:
        if instance["iid"] == iid:
            return instance

    # Cannot find assigned instance. Reassign instance and recurse.
    assign_instance_to_team(pid, tid, reassign=True)
    return get_instance_data(pid, tid)


def filter_problem_instances(problem, tid):
    """
    Replace problem fields with those in a team's assigned instance.

    Also removes the original 'instances' field.

    Args:
        problem: the problem dict
        tid: the team id

    Returns:
        The filtered problem dict

    """
    instance = get_instance_data(problem['pid'], tid)
    problem.pop("instances")
    problem.update(instance)
    return problem


# @memoize
def get_problem(pid):
    """
    Get a single problem.

    Args:
        pid: The problem id

    Returns:
        The problem dictionary from the database or None if problem not found

    """
    db = api.db.get_conn()
    return db.problems.find_one({'pid': pid}, {'_id': 0})


def get_all_problems(category=None, show_disabled=False):
    """
    Get all of the problems, with optional filtering.

    Args:
        category (optional): Return only problems from this category
        show_disabled (optional): Include disabled problems

    Returns:
        List of problem dicts

    """
    db = api.db.get_conn()

    match = {}
    if category is not None:
        match.update({'category': category})

    if not show_disabled:
        match.update({'disabled': False})

    # Return all except objectID
    projection = {"_id": 0}

    return list(
        db.problems.find(match, projection).sort([('score', pymongo.ASCENDING),
                                                  ('name',
                                                   pymongo.ASCENDING)]))


# @memoize
def get_solved_problems(tid=None, uid=None, category=None,
                        show_disabled=False):
    """
    Get the solved problems for a given team or user.

    Args:
        tid: The team id
        category: Optional parameter to restrict which problems are returned
    Returns:
        List of solved problem dictionaries
    """
    if uid is not None and tid is None:
        team = api.user.get_team(uid=uid)
    else:
        team = api.team.get_team(tid=tid)

    members = api.team.get_team_uids(tid=team["tid"])

    submissions = api.submissions.get_submissions(
        tid=tid, uid=uid, category=category, correctness=True)

    for uid in members:
        submissions += api.submissions.get_submissions(
            uid=uid, category=category, correctness=True)

    pids = []
    result = []

    # Team submissions will take precedence because they appear first
    # in the submissions list.
    for submission in submissions:
        if submission["pid"] not in pids:
            pids.append(submission["pid"])
            problem = get_problem(submission['pid'])
            problem.pop('flag', None)
            problem.pop('tags', None)
            problem.pop('files', None)
            problem['solved'] = True
            problem['unlocked'] = True
            problem["solve_time"] = submission["timestamp"]
            if not problem["disabled"] or show_disabled:
                result.append(problem)

    return result


def get_solved_pids(*args, **kwargs):
    """
    Get the solved pids for a given team or user.

    Args:
        tid: The team id
        category: Optional parameter to restrict which problems are returned
    Returns:
        List of solved problem ids
    """
    return [problem["pid"] for problem in get_solved_problems(*args, **kwargs)]


def is_problem_unlocked(problem, solved):
    """
    Check whether the specified problem is unlocked.

    A problem is unlocked if either:
        1. It has no dependencies in any of the bundles
        2. Its threshold is reached in all bundles that
           specify a dependency for it

    Args:
        problem: the problem object to check
        solved: the list of solved problem objects
    """
    unlocked = True

    for bundle in api.bundles.get_all_bundles():
        if problem["sanitized_name"] in bundle["problems"]:
            if "dependencies" in bundle and bundle["dependencies_enabled"]:
                if problem["sanitized_name"] in bundle["dependencies"]:
                    dependency = bundle["dependencies"][
                        problem["sanitized_name"]]
                    weightsum = sum(
                        dependency['weightmap'].get(p['sanitized_name'], 0)
                        for p in solved)
                    if weightsum < dependency['threshold']:
                        unlocked = False

    return unlocked


# @memoize
def get_unlocked_pids(tid):
    """
    Get the unlocked pids for a given team.

    Also assigns instances of unlocked problems to the team, if not present.

    Args:
        tid: The team id

    Returns:
        List of unlocked problem ids

    """
    # Note: Do NOT limit solved problems to category for proper weight count
    solved = get_solved_problems(tid)
    team = api.team.get_team(tid)

    unlocked = []
    for problem in get_all_problems():
        if is_problem_unlocked(problem, solved):
            unlocked.append(problem["pid"])

    for pid in unlocked:
        if pid not in team["instances"]:
            assign_instance_to_team(pid, tid)
    return unlocked


<<<<<<< HEAD
=======
def filter_problem(problem, remove_list, set_dict):
    """
    Filters the problem by removing all keys in the remove_list
    and setting all keys in the set_dict.
    """

    problem = copy(problem)

    for key in remove_list:
        if key in problem:
            problem.pop(key)

    problem.update(set_dict)

    return problem


def unlocked_filter(problem, solved):
    """
    Returns a filtered version of the problem for when it is in an unlocked state

    Args:
        problem: the problem object
        solved: boolean indicating if this problem is also solved

    Returns:
        A filtered problem object
    """

    return filter_problem(problem, ["flag", "tags", "files"], {
        "solved": solved,
        "unlocked": True
    })


def locked_filter(problem):
    """
    Returns a filtered version of the problem for when it is in a locked state

    Args:
        problem: the problem object

    Returns:
        A filtered problem object
    """

    return filter_problem(problem,
                          ["description", "instances", "hints", "tags", "walkthrough"], {
                              "solved": False,
                              "unlocked": False
                          })


def count_all_problems(category=None):
    """
    Returns all (enabled) category names and the number of (enabled) problems
    in each, both visible and non-visible.

    Args:
        category: Optional parameter to restrict to only one category
    Returns:
        A dict.
        category: category name
        count: number of problems in that category
    """
    if category is None:
        categories = get_all_categories(show_disabled=False)
    else:
        categories = [category]
    result = {}

    for cat in categories:
        result[cat] = len(get_all_problems(cat))

    return result


def get_visible_problems(tid, category=None):
    """
    Returns all of the problems where the unlocked problems have full information and the
    locked problems show only name, category, and score.

    Args:
        tid: The team id
        category: Optional parameter to restrict which problems are returned
    Returns:
        List of visible problem dictionaries
    """

    all_problems = get_all_problems(category=category, show_disabled=False)
    unlocked_pids = get_unlocked_pids(tid, category=category)
    solved_pids = get_solved_pids(tid=tid)

    result = []

    result = []
    # locked = []

    for problem in all_problems:
        if problem["pid"] in unlocked_pids:
            result.append(
                unlocked_filter(
                    get_problem_instance(problem["pid"], tid),
                    problem["pid"] in solved_pids))

        # Disable locked problem display.
        # else:
        # locked.append(locked_filter(problem))

    # place locked problems at the end of the list
    # result.extend(locked)

    return result


def get_unlocked_problems(tid, category=None):
    """
    Gets the unlocked problems for a given team.

    Args:
        tid: The team id
        category: Optional parameter to restrict which problems are returned
    Returns:
        List of unlocked problem dictionaries
    """

    return [
        problem for problem in get_visible_problems(tid, category=category)
        if problem['unlocked']
    ]


def insert_bundle(bundle):
    """
    Inserts the bundle into the database after
    validating it with the bundle_schema
    """

    db = api.common.get_conn()
    validate(bundle_schema, bundle)

    bid = api.common.hash("{}-{}".format(bundle["name"], bundle["author"]))

    if safe_fail(get_bundle, bid) is not None:
        # bundle already exists, update it instead
        update_bundle(bid, bundle)
        return

    bundle["bid"] = bid
    bundle["dependencies_enabled"] = False

    db.bundles.insert(bundle)


>>>>>>> 96bca43a
def load_published(data):
    """
    Load in the problems from the shell_manager publish blob.

    Args:
        data: The output of "shell_manager publish"
    """
    for problem in data["problems"]:
        upsert_problem(problem, sid=data["sid"])

    if "bundles" in data:
        for bundle in data["bundles"]:
            api.bundles.upsert_bundle(bundle)

    api.cache.clear()


def sanitize_problem_data(data):
    """
    Remove problem data specified in SANITATION_KEYS.

    Helps to eliminate leakage of unnecessary platform information to players.

    Args:
        data: dict or list of problems
    """
    SANITATION_KEYS = [
        "deployment_directory",
        "flag",
        "flag_sha1",
        "files",
        "iid",
        "instance_number",
        "pip_python_version",
        "pip_requirements",
        "pkg_dependencies",
        "service",
        "should_symlink",
        "sid",
        "tags",
        "user",
    ]

    uid = api.user.get_user()["uid"]
    unlocked_walkthroughs = get_unlocked_walkthroughs(uid)

    def pop_keys(problem_dict):
        for key in SANITATION_KEYS:
            if key == "walkthrough":
                if problem_dict["has_walkthrough"] and problem_dict["pid"] not in unlocked_walkthroughs:
                    problem_dict["walkthrough"] = ""
            else:
                problem_dict.pop(key, None)

    if isinstance(data, list):
        for problem in data:
            pop_keys(problem)
    elif isinstance(data, dict):
        pop_keys(data)
    return data


<<<<<<< HEAD
def set_problem_availability(pid, disabled):
    """
    Update a problem's availability.

    A problem with no active instances cannot be disabled.

    Args:
        pid: the problem's pid
        disabled: whether or not the problem should be disabled.
    Returns:
        The pid of the updated problem, or None if it could not be found.

    """
    db = api.db.get_conn()
    success = db.problems.find_one_and_update(
        {'pid': pid}, {'$set': {'disabled': disabled}})
    if not success:
        return None
    else:
        api.cache.clear()
        return pid
=======
def get_unlocked_walkthroughs(uid):
    """
    Returns list of unlocked walkthroughs, either as result of problem
    solved by team, or token spend to unlock.

    Args:
        uid: user id to look up
    """
    return get_solved_pids(uid=uid) + api.user.get_user(uid=uid).get("unlocked_walkthroughs", [])


def unlock_walkthrough(uid, pid, cost):
    """
    Unlocks a problem at cost of tokens. Performed as atomic update to decrement
    tokens while also unlocking, also ensures against race conditions by
    validating token count and already-unlocked walkthroughs.

    Args:
        uid: user id
        pid: problem id
        cpst: token cost of unlock
    """
    db = api.common.get_conn()
    db.users.update_one({
        'uid': uid,
        'tokens': {
            '$gte': cost
        },
        'unlocked_walkthroughs': {
            '$ne': pid
        }
    }, {
        '$push': {
            'unlocked_walkthroughs': pid
        },
        '$inc': {
            'tokens': (cost * -1)
        }
    })
>>>>>>> 96bca43a
<|MERGE_RESOLUTION|>--- conflicted
+++ resolved
@@ -54,7 +54,6 @@
 
 instance_schema = Schema({
     Required("description"):
-<<<<<<< HEAD
     check(("The description must be a string.", [str])),
     Required("flag"):
     check(("The flag must be a string.", [str])),
@@ -67,41 +66,6 @@
 
 
 def get_all_categories():
-=======
-    check(("The bundle description must be a string.", [str])),
-    "organization":
-    check(("The bundle organization must be a string.", [str])),
-    "dependencies":
-    check(("The bundle dependencies must be a dict.", [dict])),
-    "dependencies_enabled":
-    check(("The dependencies enabled state must be a bool.",
-           [lambda x: type(x) == bool])),
-    "pkg_dependencies":
-    check(("The package dependencies must be a list.",
-           [lambda x: type(x) == list]))
-})
-
-SANITATION_KEYS = [
-    "deployment_directory",
-    "flag",
-    "flag_sha1",
-    "iid",
-    "instance_number",
-    "pip_python_version",
-    "pip_requirements",
-    "pkg_dependencies",
-    "service",
-    "should_symlink",
-    "sid",
-    "user",
-    "walkthrough",
-]
-
-DEBUG_KEY = None
-
-
-def get_all_categories(show_disabled=False):
->>>>>>> 96bca43a
     """
     Get the set of distinct problem categories.
 
@@ -120,23 +84,8 @@
     Add or update a problem.
 
     Args:
-<<<<<<< HEAD
         problem: problem dict
         sid: shell server ID
-=======
-        Problem dict.
-        score: points awarded for completing the problem.
-        category: problem's category
-        author: author of the problem
-        description: description of the problem.
-
-        Optional:
-        version: version of the problem
-        tags: list of problem tags.
-        hints: hints for completing the problem.
-        walkthrough: text walkthrough (including external links) to solve problem
-        organization: Organization that author is associated with
->>>>>>> 96bca43a
     Returns:
         The created/updated problem ID.
     """
@@ -157,34 +106,16 @@
     # Assign instance IDs and server numbers
     server_number = api.shell_servers.get_server(sid)['server_number']
     for instance in problem["instances"]:
-<<<<<<< HEAD
         instance["iid"] = api.common.hash(
             str(instance["instance_number"]) + sid + problem["pid"])
         instance["sid"] = sid
         if server_number is not None:
             instance["server_number"] = server_number
-=======
-        validate(instance_schema, instance)
-
-    set_instance_ids(problem, sid)
 
     if problem.get("walkthrough"):  # Falsy for None and empty string
         problem["has_walkthrough"] = True
     else:
         problem["has_walkthrough"] = False
-
-    if safe_fail(get_problem, pid=problem["pid"]) is not None:
-        # problem is already inserted, so update instead
-        old_problem = copy(get_problem(pid=problem["pid"]))
-
-        # leave all instances from different shell server
-        instances = list(
-            filter(lambda i: i["sid"] != sid, old_problem["instances"]))
-
-        # add instances from this shell server
-        instances.extend(problem["instances"])
-        problem["instances"] = instances
->>>>>>> 96bca43a
 
     # If the problem already exists, update it instead
     existing = db.problems.find_one({'pid': problem['pid']}, {'_id': 0})
@@ -472,163 +403,6 @@
     return unlocked
 
 
-<<<<<<< HEAD
-=======
-def filter_problem(problem, remove_list, set_dict):
-    """
-    Filters the problem by removing all keys in the remove_list
-    and setting all keys in the set_dict.
-    """
-
-    problem = copy(problem)
-
-    for key in remove_list:
-        if key in problem:
-            problem.pop(key)
-
-    problem.update(set_dict)
-
-    return problem
-
-
-def unlocked_filter(problem, solved):
-    """
-    Returns a filtered version of the problem for when it is in an unlocked state
-
-    Args:
-        problem: the problem object
-        solved: boolean indicating if this problem is also solved
-
-    Returns:
-        A filtered problem object
-    """
-
-    return filter_problem(problem, ["flag", "tags", "files"], {
-        "solved": solved,
-        "unlocked": True
-    })
-
-
-def locked_filter(problem):
-    """
-    Returns a filtered version of the problem for when it is in a locked state
-
-    Args:
-        problem: the problem object
-
-    Returns:
-        A filtered problem object
-    """
-
-    return filter_problem(problem,
-                          ["description", "instances", "hints", "tags", "walkthrough"], {
-                              "solved": False,
-                              "unlocked": False
-                          })
-
-
-def count_all_problems(category=None):
-    """
-    Returns all (enabled) category names and the number of (enabled) problems
-    in each, both visible and non-visible.
-
-    Args:
-        category: Optional parameter to restrict to only one category
-    Returns:
-        A dict.
-        category: category name
-        count: number of problems in that category
-    """
-    if category is None:
-        categories = get_all_categories(show_disabled=False)
-    else:
-        categories = [category]
-    result = {}
-
-    for cat in categories:
-        result[cat] = len(get_all_problems(cat))
-
-    return result
-
-
-def get_visible_problems(tid, category=None):
-    """
-    Returns all of the problems where the unlocked problems have full information and the
-    locked problems show only name, category, and score.
-
-    Args:
-        tid: The team id
-        category: Optional parameter to restrict which problems are returned
-    Returns:
-        List of visible problem dictionaries
-    """
-
-    all_problems = get_all_problems(category=category, show_disabled=False)
-    unlocked_pids = get_unlocked_pids(tid, category=category)
-    solved_pids = get_solved_pids(tid=tid)
-
-    result = []
-
-    result = []
-    # locked = []
-
-    for problem in all_problems:
-        if problem["pid"] in unlocked_pids:
-            result.append(
-                unlocked_filter(
-                    get_problem_instance(problem["pid"], tid),
-                    problem["pid"] in solved_pids))
-
-        # Disable locked problem display.
-        # else:
-        # locked.append(locked_filter(problem))
-
-    # place locked problems at the end of the list
-    # result.extend(locked)
-
-    return result
-
-
-def get_unlocked_problems(tid, category=None):
-    """
-    Gets the unlocked problems for a given team.
-
-    Args:
-        tid: The team id
-        category: Optional parameter to restrict which problems are returned
-    Returns:
-        List of unlocked problem dictionaries
-    """
-
-    return [
-        problem for problem in get_visible_problems(tid, category=category)
-        if problem['unlocked']
-    ]
-
-
-def insert_bundle(bundle):
-    """
-    Inserts the bundle into the database after
-    validating it with the bundle_schema
-    """
-
-    db = api.common.get_conn()
-    validate(bundle_schema, bundle)
-
-    bid = api.common.hash("{}-{}".format(bundle["name"], bundle["author"]))
-
-    if safe_fail(get_bundle, bid) is not None:
-        # bundle already exists, update it instead
-        update_bundle(bid, bundle)
-        return
-
-    bundle["bid"] = bid
-    bundle["dependencies_enabled"] = False
-
-    db.bundles.insert(bundle)
-
-
->>>>>>> 96bca43a
 def load_published(data):
     """
     Load in the problems from the shell_manager publish blob.
@@ -670,6 +444,7 @@
         "sid",
         "tags",
         "user",
+        "walkthrough",
     ]
 
     uid = api.user.get_user()["uid"]
@@ -678,7 +453,8 @@
     def pop_keys(problem_dict):
         for key in SANITATION_KEYS:
             if key == "walkthrough":
-                if problem_dict["has_walkthrough"] and problem_dict["pid"] not in unlocked_walkthroughs:
+                if (problem_dict["has_walkthrough"] and
+                        problem_dict["pid"] not in unlocked_walkthroughs):
                     problem_dict["walkthrough"] = ""
             else:
                 problem_dict.pop(key, None)
@@ -691,7 +467,6 @@
     return data
 
 
-<<<<<<< HEAD
 def set_problem_availability(pid, disabled):
     """
     Update a problem's availability.
@@ -713,7 +488,8 @@
     else:
         api.cache.clear()
         return pid
-=======
+
+
 def get_unlocked_walkthroughs(uid):
     """
     Returns list of unlocked walkthroughs, either as result of problem
@@ -722,14 +498,15 @@
     Args:
         uid: user id to look up
     """
-    return get_solved_pids(uid=uid) + api.user.get_user(uid=uid).get("unlocked_walkthroughs", [])
+    return get_solved_pids(uid=uid) + \
+        api.user.get_user(uid=uid).get("unlocked_walkthroughs", [])
 
 
 def unlock_walkthrough(uid, pid, cost):
     """
-    Unlocks a problem at cost of tokens. Performed as atomic update to decrement
-    tokens while also unlocking, also ensures against race conditions by
-    validating token count and already-unlocked walkthroughs.
+    Unlocks a problem at cost of tokens. Performed as atomic update to
+    decrement tokens while also unlocking, also ensures against race
+    conditions by validating token count and already-unlocked walkthroughs.
 
     Args:
         uid: user id
@@ -752,5 +529,4 @@
         '$inc': {
             'tokens': (cost * -1)
         }
-    })
->>>>>>> 96bca43a
+    })