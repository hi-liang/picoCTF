--- conflicted
+++ resolved
@@ -1,11 +1,6 @@
 """Module for calculating gameplay statistics."""
 
 import datetime
-<<<<<<< HEAD
-=======
-import statistics
-from collections import defaultdict
->>>>>>> 91007117
 
 import pymongo
 
@@ -113,13 +108,8 @@
 
 
 # Stored by the cache_stats daemon
-<<<<<<< HEAD
-@memoize
-def get_all_team_scores(eligible=None, country=None, show_ineligible=False):
-=======
-@api.cache.memoize()
+@memoize
 def get_all_team_scores(country=None, include_ineligible=False):
->>>>>>> 91007117
     """
     Get the score for every team in the database.
 
@@ -129,30 +119,11 @@
 
     Returns:
         A list of dictionaries with name and score
-<<<<<<< HEAD
-
-    """
-    if show_ineligible:
-        teams = api.team.get_all_teams(show_ineligible=True)
-    else:
-        if eligible is None:
-            raise InternalException("Eligible must be set to either " +
-                                    "true or false")
-        if eligible:
-            teams = api.team.get_all_teams(
-                eligible=True, country=country, ineligible=False)
-        else:
-            teams = api.team.get_all_teams(
-                eligible=False, country=country, ineligible=True)
-
-    db = api.db.get_conn()
-=======
 
     """
     teams = api.team.get_all_teams(include_ineligible=include_ineligible,
                                    country=country)
-    db = api.api.common.get_conn()
->>>>>>> 91007117
+    db = api.db.get_conn()
 
     result = []
     all_groups = api.group.get_all_groups()
@@ -331,12 +302,7 @@
     return result
 
 
-<<<<<<< HEAD
-def get_top_teams(gid=None, eligible=None, country=None,
-                  show_ineligible=False):
-=======
 def get_top_teams(gid=None, country=None, include_ineligible=False):
->>>>>>> 91007117
     """
     Find the top teams.
 
@@ -352,19 +318,9 @@
 
     """
     if gid is None:
-<<<<<<< HEAD
-        if eligible is None:
-            raise InternalException(
-                "Eligible must be set to either true or false")
-        all_teams = api.stats.get_all_team_scores(
-            eligible=eligible,
-            country=country,
-            show_ineligible=show_ineligible)
-=======
         all_teams = api.stats.get_all_team_scores(
             country=country,
             include_ineligible=include_ineligible)
->>>>>>> 91007117
     else:
         all_teams = api.stats.get_group_scores(gid=gid)
     return all_teams if len(all_teams) < top_teams else all_teams[:top_teams]
@@ -396,29 +352,17 @@
     }).count()
 
 
-<<<<<<< HEAD
 # Stored by the cache_stats daemon
 @memoize
-def get_top_teams_score_progressions(gid=None,
-                                     eligible=True,
-                                     country=None,
-                                     show_ineligible=False):
-=======
-@api.cache.memoize()
 def get_top_teams_score_progressions(gid=None, country=None,
                                      include_ineligible=False):
->>>>>>> 91007117
     """
     Get the score progressions for the top teams.
 
     Args:
         gid: If specified, compute the progressions for the top teams
-<<<<<<< HEAD
-             from this group only
-=======
              from this group only. Overrides country and include_ineligible.
 
->>>>>>> 91007117
         country: If specified, limit teams by country
         include_ineligible: if specified, include ineligible teams in result
 
@@ -433,297 +377,11 @@
         "score_progression": get_score_progression(tid=team["tid"]),
     } for team in get_top_teams(
         gid=gid,
-<<<<<<< HEAD
-        eligible=eligible,
-        country=country,
-        show_ineligible=show_ineligible)]
-
-
-@memoize
-=======
         country=country,
         include_ineligible=include_ineligible)]
 
 
-# Custom statistics not necessarily to be served publicly
-
-
-def bar():
-    print("------------------")
-
-
-def get_stats():
-    bar()
-    print("Average Eligible, Scoring Team Score: {0:.3f} +/- {1:.3f}".format(
-        *get_average_eligible_score()))
-    print("Median Eligible, Scoring Team Score: {0:.3f}".format(
-        get_median_eligible_score()))
-    bar()
-    print(
-        "Average Number of Problems Solved per Team (eligible, scoring): {0:.3f} +/- {1:.3f}".
-        format(*get_average_problems_solved()))
-    print(
-        "Median Number of Problems Solved per Team (eligible, scoring): {:.3f}".
-        format(get_median_problems_solved()))
-    bar()
-    user_breakdown = get_team_member_solve_stats()
-    print(
-        "Average Number of Problems Solved per User (eligible, user scoring): {0:.3f} +/- {1:.3f}".
-        format(*get_average_problems_solved_per_user(
-            user_breakdown=user_breakdown)))
-    print(
-        "Median Number of Problems Solved per User (eligible, user scoring): {:.3f}".
-        format(
-            get_median_problems_solved_per_user(user_breakdown=user_breakdown)))
-    bar()
-    print("Team participation averages:")
-    correct_percent, any_percent = get_team_participation_percentage(
-        user_breakdown=user_breakdown)
-    for size in sorted(correct_percent.keys()):
-        print(
-            "\tTeam size: {0}\t{1:.3f} submitted a correct answer\t{2:.3f} submitted some answer".
-            format(size, correct_percent[size], any_percent[size]))
-
-    bar()
-    print("User background breakdown:")
-    for background, count in sorted(
-            get_user_backgrounds().items(), key=lambda x: x[1], reverse=True):
-        print("{0:30} {1}".format(background, count))
-    bar()
-    print("User country breakdown:")
-    for country, count in sorted(
-            get_user_countries().items(), key=lambda x: x[1],
-            reverse=True)[0:15]:
-        print("%s: %s" % (country, count))
-    print("...")
-    bar()
-    print("Event ID breakdown:")
-    for eventid, count in sorted(
-            get_user_game_progress().items(), key=lambda x: x[0]):
-        print("{0:60} {1}".format(eventid, count))
-    bar()
-    print("Average Achievement Number:")
-    print("Average Number of Achievements per Team (all teams): %s +/- %s" %
-          get_average_achievement_number())
-    print("Achievement breakdown:")
-    for achievement, count in sorted(
-            get_achievement_frequency().items(), key=lambda x: x[1],
-            reverse=True):
-        print("{0:30} {1}".format(achievement, count))
-    bar()
-    print("Average # per category per eligible team")
-    for cat, count in get_category_solves().items():
-        print("{0:30} {1:.3f}".format(cat, count))
-    bar()
-    print("Number of days worked by teams")
-    for number, count in get_days_active_breakdown(
-            user_breakdown=user_breakdown).items():
-        print("%s Days: %s Teams" % (number, count))
-    bar()
-    print("REVIEWS:")
-    bar()
-    review_data = get_review_stats()
-    print("Problems by Reviewed Educational Value (10+ Reviews)")
-    for problem in sorted(review_data, key=lambda x: x['education']):
-        if problem['votes'] > 10:
-            print(
-                "{name:30} {education:.3f} ({votes} reviews)".format(**problem))
-    bar()
-    print("Problems by Reviewed Enjoyment (10+ Reviews)")
-    for problem in sorted(review_data, key=lambda x: x['enjoyment']):
-        if problem['votes'] > 10:
-            print(
-                "{name:30} {enjoyment:.3f} ({votes} reviews)".format(**problem))
-    bar()
-    print("Problems by Reviewed Difficulty (10+ Reviews)")
-    for problem in sorted(review_data, key=lambda x: x['difficulty']):
-        if problem['votes'] > 10:
-            print("{name:30} {difficulty:.3f} ({votes} reviews)".format(
-                **problem))
-    bar()
-
-
-def get_average_eligible_score():
-    return (statistics.mean([x['score'] for x in get_all_team_scores()]),
-            statistics.stdev([x['score'] for x in get_all_team_scores()]))
-
-
-def get_median_eligible_score():
-    return statistics.median([x['score'] for x in get_all_team_scores()])
-
-
-def get_average_problems_solved(scoring=True):
-    teams = api.team.get_all_teams()
-    values = [
-        len(api.problem.get_solved_pids(tid=t['tid']))
-        for t in teams
-        if not scoring or len(api.problem.get_solved_pids(tid=t['tid'])) > 0
-    ]
-    return statistics.mean(values), statistics.stdev(values)
-
-
-def get_median_problems_solved():
-    teams = api.team.get_all_teams()
-    return statistics.median([
-        len(api.problem.get_solved_pids(tid=t['tid']))
-        for t in teams
-        if len(api.problem.get_solved_pids(tid=t['tid'])) > 0
-    ])
-
-
-def get_average_problems_solved_per_user(scoring=True,
-                                         user_breakdown=None):
-    if user_breakdown is None:
-        user_breakdown = get_team_member_solve_stats()
-    solves = []
-    for tid, breakdown in user_breakdown.items():
-        for uid, ubreakdown in breakdown.items():
-            if ubreakdown is None:
-                solved = 0
-            else:
-                if 'correct' in ubreakdown:
-                    solved = ubreakdown['correct']
-                else:
-                    solved = 0
-            if solved > 0 or not scoring:
-                solves += [solved]
-    return (statistics.mean(solves), statistics.stdev(solves))
-
-
-def get_median_problems_solved_per_user(scoring=True,
-                                        user_breakdown=None):
-    if user_breakdown is None:
-        user_breakdown = get_team_member_solve_stats()
-    solves = []
-    for tid, breakdown in user_breakdown.items():
-        for uid, ubreakdown in breakdown.items():
-            if ubreakdown is None:
-                solved = 0
-            else:
-                if 'correct' in ubreakdown:
-                    solved = ubreakdown['correct']
-                else:
-                    solved = 0
-            if solved > 0 or not scoring:
-                solves += [solved]
-    return statistics.median(solves)
-
-
-def get_user_backgrounds():
-    db = api.api.common.get_conn()
-    all_users = db.users.find()
-    backgrounds = defaultdict(int)
-    for user in all_users:
-        if 'background' in user:
-            backgrounds[user['background']] += 1
-        else:
-            print("No background for user %s" % user)
-    return backgrounds
-
-
-def get_user_countries():
-    db = api.api.common.get_conn()
-    all_users = db.users.find()
-    countries = defaultdict(int)
-    for user in all_users:
-        countries[user['country']] += 1
-    return countries
-
-
-def get_team_member_solve_stats():
-    db = api.api.common.get_conn()
-    teams = api.team.get_all_teams()
-    user_breakdowns = {}
-    for t in teams:
-        uid_map = defaultdict(lambda: defaultdict(int))
-        members = api.team.get_team_members(tid=t['tid'], show_disabled=False)
-        subs = db.submissions.find({'tid': t['tid']})
-        for sub in subs:
-            uid = sub['uid']
-            uid_map[uid]['submits'] += 1
-            if uid_map[uid]['times'] == 0:
-                uid_map[uid]['times'] = list()
-            uid_map[uid]['times'].append(sub['timestamp'])
-            if sub['correct']:
-                uid_map[uid]['correct'] += 1
-                uid_map[uid][sub['category']] += 1
-            else:
-                uid_map[uid]['incorrect'] += 1
-        user_breakdowns[t['tid']] = uid_map
-        for member in members:
-            if member['uid'] not in uid_map:
-                uid_map[uid] = None
-    return user_breakdowns
-
-
-def get_team_participation_percentage(user_breakdown=None):
-    if user_breakdown is None:
-        user_breakdown = get_team_member_solve_stats()
-    team_size_any = defaultdict(list)
-    team_size_correct = defaultdict(list)
-    for tid, breakdown in user_breakdown.items():
-        count_any = 0
-        count_correct = 0
-        for uid, work in breakdown.items():
-            if work is not None:
-                count_any += 1
-                if work['correct'] > 0:
-                    count_correct += 1
-        team_size_any[len(breakdown.keys())].append(count_any)
-        team_size_correct[len(breakdown.keys())].append(count_correct)
-    return {x: statistics.mean(y) for x, y in team_size_any.items()}, \
-           {x: statistics.mean(y) for x, y in team_size_correct.items()}
-
-
-def get_achievement_frequency():
-    earned_achievements = api.achievement.get_earned_achievement_instances()
-    frequency = defaultdict(int)
-    for achievement in earned_achievements:
-        frequency[achievement['name']] += 1
-    return frequency
-
-
-def get_average_achievement_number():
-    earned_achievements = api.achievement.get_earned_achievement_instances()
-    frequency = defaultdict(int)
-    for achievement in earned_achievements:
-        frequency[achievement['uid']] += 1
-    extra = len(api.team.get_all_teams()) - len(
-        frequency.keys())
-    values = [0] * extra
-    for val in frequency.values():
-        values.append(val)
-    return statistics.mean(values), statistics.stdev(values)
-
-
-def get_category_solves():
-    teams = api.team.get_all_teams()
-    category_breakdown = defaultdict(int)
-    for team in teams:
-        problems = api.problem.get_solved_problems(tid=team['tid'])
-        for problem in problems:
-            category_breakdown[problem['category']] += 1
-    team_count = len(api.team.get_all_teams())
-    return {x: y / team_count for x, y in category_breakdown.items()}
-
-
-def get_days_active_breakdown(user_breakdown=None):
-    if user_breakdown is None:
-        user_breakdown = get_team_member_solve_stats()
-    day_breakdown = defaultdict(int)
-    for tid, breakdown in user_breakdown.items():
-        days_active = set()
-        for uid, work in breakdown.items():
-            if work is None:
-                continue
-            for time in work['times']:
-                days_active.add(time.date())
-        day_breakdown[len(days_active)] += 1
-    return day_breakdown
-
-
-@api.cache.memoize(timeout=300)
->>>>>>> 91007117
+@memoize(timeout=300)
 def check_invalid_instance_submissions(gid=None):
     """Get submissions of keys for the wrong problem instance."""
     db = api.db.get_conn()
