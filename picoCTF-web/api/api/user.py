"""
API functions relating to user management and registration.
"""

import bcrypt, re, urllib.parse, urllib.request, flask, json

import api

from api.common import check, validate, safe_fail
from api.common import WebException, InternalException
from api.annotations import log_action
from voluptuous import Required, Length, Schema

_check_email_format = lambda email: re.match(r".+@.+\..{2,}", email) is not None

user_schema = Schema({
    Required('email'): check(
        ("Email must be between 5 and 50 characters.", [str, Length(min=5, max=50)]),
        ("Your email does not look like an email address.", [_check_email_format])
    ),
    Required('firstname'): check(
        ("First Name must be between 1 and 50 characters.", [str, Length(min=1, max=50)])
    ),
    Required('lastname'): check(
        ("Last Name must be between 1 and 50 characters.", [str, Length(min=1, max=50)])
    ),
    Required('country'): check(
        ("Please select a country", [str, Length(min=2, max=2)])
    ),
    Required('username'): check(
        ("Usernames must be between 3 and 20 characters.", [str, Length(min=3, max=20)]),
        ("This username already exists.", [
            lambda name: safe_fail(get_user, name=name) is None])
    ),
    Required('password'):
        check(("Passwords must be between 3 and 20 characters.", [str, Length(min=3, max=20)])
    ),
}, extra=True)

new_team_schema = Schema({
    Required('team-name-new'): check(
        ("The team name must be between 3 and 40 characters.", [str, Length(min=3, max=40)]),
        ("A team with that name already exists.", [
            lambda name: safe_fail(api.team.get_team, name=name) is None])
    ),
    Required('team-password-new'):
        check(("Team passphrase must be between 3 and 20 characters.", [str, Length(min=3, max=20)])),

}, extra=True)

existing_team_schema = Schema({
    Required('team-name-existing'): check(
        ("Existing team names must be between 3 and 50 characters.", [str, Length(min=3, max=50)]),
        ("There is no existing team named that.", [
            lambda name: api.team.get_team(name=name) != None]),
        ("There are too many members on that team for you to join.", [
            lambda name: len(api.team.get_team_uids(name=name, show_disabled=False)) < api.team.max_team_users
        ])
    ),
    Required('team-password-existing'):
        check(("Team passwords must be between 3 and 50 characters.", [str, Length(min=3, max=50)]))
}, extra=True)

def hash_password(password):
    """
    Hash plaintext password.

    Args:
        password: plaintext password
    Returns:
        Secure hash of password.
    """

    return bcrypt.hashpw(password, bcrypt.gensalt(8))

def get_team(uid=None):
    """
    Retrieve the the corresponding team to the user's uid.

    Args:
        uid: user's userid
    Returns:
        The user's team.
    """

    user = get_user(uid=uid)
    return api.team.get_team(tid=user["tid"])

def get_user(name=None, uid=None):
    """
    Retrieve a user based on a property. If the user is logged in,
    it will return that user object.

    Args:
        name: the user's username
        uid: the user's uid
    Returns:
        Returns the corresponding user object or None if it could not be found
    """

    db = api.common.get_conn()

    match = {}

    if uid is not None:
        match.update({'uid': uid})
    elif name is not None:
        match.update({'username': name})
    elif api.auth.is_logged_in():
        match.update({'uid': api.auth.get_uid()})
    else:
        raise InternalException("Uid or name must be specified for get_user")

    user = db.users.find_one(match)

    if user is None:
        raise InternalException("User does not exist")

    return user

def create_user(username, firstname, lastname, email, password_hash, tid, teacher=False, country="US", admin=False):
    """
    This inserts a user directly into the database. It assumes all data is valid.

    Args:
        username: user's username
        firstname: user's first name
        lastname: user's last name
        email: user's email
        password_hash: a hash of the user's password
        tid: the team id to join
        teacher: whether this account is a teacher
    Returns:
        Returns the uid of the newly created user
    """

    db = api.common.get_conn()
    uid = api.common.token()

    if safe_fail(get_user, name=username) is not None:
        raise InternalException("User already exists!")

    updated_team = db.teams.find_and_modify(
        query={"tid": tid, "size": {"$lt": api.team.max_team_users}},
        update={"$inc": {"size": 1}},
        new=True)

    if not updated_team:
        raise InternalException("There are too many users on this team!")

    #All teachers are admins.
    if admin or teacher or db.users.count() == 0:
        admin = True
        teacher = True

    user = {
        'uid': uid,
        'firstname': firstname,
        'lastname': lastname,
        'username': username,
        'email': email,
        'password_hash': password_hash,
        'tid': tid,
        'teacher': teacher,
        'admin': admin,
        'disabled': False,
        'country': country,
    }

    db.users.insert(user)

    return uid

def get_all_users(show_teachers=False):
    """
    Finds all the users in the database

    Args:
        show_teachers: whether or not to include teachers in the response
    Returns:
        Returns the uid, username, and email of all users.
    """

    db = api.common.get_conn()

    match = {}
    projection = {"uid": 1, "username": 1, "email": 1, "tid": 1}

    if not show_teachers:
        match.update({"teacher": False})
        projection.update({"teacher": 1})

    return list(db.users.find(match, projection))

def _validate_captcha(data):
    """
    Validates a captcha with google's reCAPTCHA.

    Args:
        data: the posted form data
    """

    settings = api.config.get_settings()["captcha"]

    post_data = urllib.parse.urlencode({
<<<<<<< HEAD
        "privatekey": settings["reCAPTCHA_private_key"],
        "remoteip": flask.request.remote_addr,
        "challenge": data["recaptcha_challenge_field"],
        "response": data["recaptcha_response_field"]
    }).encode("utf-8")

    request = urllib.request.Request(settings["captcha_url"], post_data)
=======
        "secret": api.config.reCAPTCHA_private_key,
        "response": data["g-recaptcha-response"],
        "remoteip": flask.request.remote_addr
    }).encode("utf-8")

    request = urllib.request.Request(api.config.captcha_url, post_data, method='POST')
>>>>>>> 15227a14
    response = urllib.request.urlopen(request).read().decode("utf-8")
    parsed_response = json.loads(response)
    return parsed_response['success'] == True

@log_action
def create_simple_user_request(params):
    """
    Registers a new user and creates a team for them automatically. Validates all fields.
    Assume arguments to be specified in a dict.

    Args:
        username: user's username
        password: user's password
        firstname: user's first name
        lastname: user's first name
        email: user's email
    """

    params["country"] = "US"
    validate(user_schema, params)

    if api.config.get_settings()["captcha"]["enable_captcha"] and not _validate_captcha(params):
        raise WebException("Incorrect captcha!")

    team_params = {
        "team_name": params["username"],
        "password": api.common.token(),
        "eligible": True
    }

    tid = api.team.create_team(team_params)

    if tid is None:
        raise InternalException("Failed to create new team")
    team = api.team.get_team(tid=tid)

    # Create new user
    uid = create_user(
        params["username"],
        params["firstname"],
        params["lastname"],
        params["email"],
        hash_password(params["password"]),
        team["tid"],
        country=params["country"],
    )

    if uid is None:
        raise InternalException("There was an error during registration.")

    return uid

@log_action
def create_user_request(params):
    """
    Registers a new user and creates/joins a team. Validates all fields.
    Assume arguments to be specified in a dict.

    Args:
        username: user's username
        password: user's password
        firstname: user's first name
        lastname: user's first name
        email: user's email
        create-new-team:
            boolean "true" indicating whether or not the user is creating a new team or
            joining an already existing team.

        team-name-existing: Name of existing team to join.
        team-password-existing: Password of existing team to join.

        team-name-new: Name of new team.
        team-school-new: Name of the team's school.
        team-password-new: Password to join team.

    """

    validate(user_schema, params)

    if api.config.enable_captcha and not _validate_captcha(params):
        raise WebException("Incorrect captcha!")

    if params.get("create-new-team", "false") == "true":

        validate(new_team_schema, params)

        team_params = {
            "team_name": params["team-name-new"],
            "password": params["team-password-new"],
            "eligible": True
        }

        tid = api.team.create_team(team_params)

        if tid is None:
            raise InternalException("Failed to create new team")
        team = api.team.get_team(tid=tid)

    else:
        validate(existing_team_schema, params)

        team = api.team.get_team(name=params["team-name-existing"])

        if team['password'] != params['team-password-existing']:
            raise WebException("Your team passphrase is incorrect.")

    # Create new user
    uid = create_user(
        params["username"],
        params["firstname"],
        params["lastname"],
        params["email"],
        hash_password(params["password"]),
        team["tid"],
        country=params["country"],
    )

    if uid is None:
        raise InternalException("There was an error during registration.")

    return uid

def is_teacher(uid=None):
    """
    Determines if a user is a teacher.

    Args:
        uid: user's uid
    Returns:
        True if the user is a teacher, False otherwise
    """

    user = get_user(uid=uid)
    return user.get('teacher', False)

def is_admin(uid=None):
    """
    Determines if a user is an admin.

    Args:
        uid: user's uid
    Returns:
        True if the user is an admin, False otherwise
    """

    user = get_user(uid=uid)
    return user.get('admin', False)

def set_password_reset_token(uid, token):
    """
    Sets the password reset token for the user in mongo

    Args:
        uid: the user id
        token: the token to set
    """

    db = api.common.get_conn()
    db.users.update({'uid': uid}, {'$set': {'password_reset_token': token}})

def delete_password_reset_token(uid):
    """
    Removes the password reset token for the user in mongo

    Args:
        uid: the user id
    """

    db = api.common.get_conn()
    db.users.update({'uid': uid}, {'$unset': {'password_reset_token': ''}})

def find_user_by_reset_token(token):
    """
    Searches the database for a team with the given password reset token
    """

    db = api.common.get_conn()
    user = db.users.find_one({'password_reset_token': token})

    if user is None:
        raise WebException("That is not a valid password reset token!")

    return user


@log_action
def update_password_request(params, uid=None, check_current=False):
    """
    Update account password.
    Assumes args are keys in params.

    Args:
        uid: uid to reset
        check_current: whether to ensure that current-password is correct
        params:
            current-password: the users current password
            new-password: the new password
            new-password-confirmation: confirmation of password
    """

    user = get_user(uid=uid)

    if check_current and not api.auth.confirm_password(params["current-password"], user['password_hash']):
        raise WebException("Your current password is incorrect.")

    if params["new-password"] != params["new-password-confirmation"]:
        raise WebException("Your passwords do not match.")

    if len(params["new-password"]) == 0:
        raise WebException("Your password cannot be empty.")

    update_password(user['uid'], params["new-password"])


def update_password(uid, password):
    """
    Updates an account's password.

    Args:
        uid: user's uid.
        password: the new user password.
    """

    db = api.common.get_conn()
    db.users.update({'uid': uid}, {'$set': {'password_hash': hash_password(password)}})

def disable_account(uid):
    """
    Disables a user account. They will no longer be able to login and do not count
    towards a team's maximum size limit.

    Args:
        uid: user's uid
    """

    db = api.common.get_conn()
    result = db.users.update(
        {"uid": uid, "disabled": False},
        {"$set": {"disabled": True}})

    tid = api.user.get_team(uid=uid)["tid"]

    # Making certain that we have actually made a change.
    # result["n"] refers to how many documents have been updated.
    if result["n"] == 1:
        db.teams.find_and_modify(
            query={"tid": tid, "size": {"$gt": 0}},
            update={"$inc": {"size": -1}},
            new=True)

@log_action
def disable_account_request(params, uid=None, check_current=False):
    """
    Disable user account so they can't login or consume space on a team.
    Assumes args are keys in params.

    Args:
        uid: uid to reset
        check_current: whether to ensure that current-password is correct
        params:
            current-password: the users current password
    """

    user = get_user(uid=uid)

    if check_current and not api.auth.confirm_password(params["current-password"], user['password_hash']):
        raise WebException("Your current password is incorrect.")
    disable_account(user['uid'])

    api.auth.logout()<|MERGE_RESOLUTION|>--- conflicted
+++ resolved
@@ -203,22 +203,12 @@
     settings = api.config.get_settings()["captcha"]
 
     post_data = urllib.parse.urlencode({
-<<<<<<< HEAD
-        "privatekey": settings["reCAPTCHA_private_key"],
-        "remoteip": flask.request.remote_addr,
-        "challenge": data["recaptcha_challenge_field"],
-        "response": data["recaptcha_response_field"]
-    }).encode("utf-8")
-
-    request = urllib.request.Request(settings["captcha_url"], post_data)
-=======
         "secret": api.config.reCAPTCHA_private_key,
         "response": data["g-recaptcha-response"],
         "remoteip": flask.request.remote_addr
     }).encode("utf-8")
 
     request = urllib.request.Request(api.config.captcha_url, post_data, method='POST')
->>>>>>> 15227a14
     response = urllib.request.urlopen(request).read().decode("utf-8")
     parsed_response = json.loads(response)
     return parsed_response['success'] == True
