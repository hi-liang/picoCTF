--- conflicted
+++ resolved
@@ -22,7 +22,6 @@
         Returns the corresponding team object or None if it could not be found
     """
 
-<<<<<<< HEAD
     db = api.api.common.get_conn()
 
     match = {}
@@ -33,25 +32,12 @@
     else:
         raise APIException(0, None, "Must supply tid or team name!")
 
-    team = db.teams.find_one(match)
+    team = db.teams.find_one(match, {"_id": 0})
 
     if team is None:
         raise APIException(0, None, "Team does not exist!")
 
     return team
-=======
-    db = api.common.get_conn()
-
-    if tid is not None:
-        return db.teams.find_one({'tid': tid}, {"_id": 0})
-    elif name is not None:
-        return db.teams.find_one({'team_name': name}, {"_id": 0})
-
-    if api.auth.is_logged_in():
-        return get_team(tid=api.user.get_user()["tid"])
-
-    return None
->>>>>>> 81fe2a0d
 
 def get_groups(tid=None):
     """
@@ -117,11 +103,7 @@
 
     return [user["uid"] for user in db.users.find({"tid": tid})]
 
-<<<<<<< HEAD
-def get_team_information(tid, uid):
-=======
 def get_team_information(tid=None):
->>>>>>> 81fe2a0d
     """
     Retrieves the information of a team.
 
