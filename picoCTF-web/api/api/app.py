--- conflicted
+++ resolved
@@ -146,10 +146,6 @@
 @return_json
 def load_viewable_problems_hook():
     problems = problem.get_unlocked_problems(user.get_user()['tid'])
-<<<<<<< HEAD
-
-=======
->>>>>>> bbad41c4
     return 1, problems
 
 
