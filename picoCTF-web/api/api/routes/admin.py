--- conflicted
+++ resolved
@@ -39,9 +39,6 @@
     except (ValueError, TypeError):
         return WebError("limit is not a valid integer.")
 
-<<<<<<< HEAD
-=======
-
 @blueprint.route("/problems/submissions", methods=["GET"])
 @api_wrapper
 @require_admin
@@ -50,7 +47,6 @@
                        for p in api.problem.get_all_problems(show_disabled=True)}
     return WebSuccess(data=submission_data)
 
->>>>>>> e5f413c4
 @blueprint.route("/problems/availability", methods=["POST"])
 @api_wrapper
 @require_admin
