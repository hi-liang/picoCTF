--- conflicted
+++ resolved
@@ -7,53 +7,32 @@
 
 
 def run():
-<<<<<<< HEAD
     """Run the stat caching daemon."""
     with api.create_app().app_context():
         print("Caching registration stats.")
         api.stats.get_registration_count(recache=True)
 
         print("Caching the public scoreboard entries...")
-        api.stats.get_all_team_scores(eligible=True, country=None, show_ineligible=False, recache=True)
-        api.stats.get_all_team_scores(eligible=True, country=None, show_ineligible=True, recache=True)
+        api.stats.get_all_team_scores(recache=True)
+        api.stats.get_all_team_scores(include_ineligible=True, recache=True)
 
         print("Caching the public scoreboard graph...")
-        api.stats.get_top_teams_score_progressions(eligible=True, country=None, show_ineligible=False, recache=True)
-        api.stats.get_top_teams_score_progressions(eligible=True, country=None, show_ineligible=True, recache=True)
+        api.stats.get_top_teams_score_progressions(recache=True)
+        api.stats.get_top_teams_score_progressions(
+            include_ineligible=True, recache=True)
 
         print("Caching the scoreboard graph for each group...")
         for group in api.group.get_all_groups():
             api.stats.get_top_teams_score_progressions(
                 gid=group['gid'],
-                show_ineligible=True,
+                recache=True)
+            api.stats.get_top_teams_score_progressions(
+                gid=group['gid'],
+                include_ineligible=True,
                 recache=True)
             api.stats.get_group_scores(gid=group['gid'], recache=True)
 
         print("Caching number of solves for each problem.")
         for problem in api.problem.get_all_problems():
             print(problem["name"], api.stats.get_problem_solves(
-                  pid=problem["pid"], recache=True))
-=======
-    print("Caching registration stats.")
-    cache(api.stats.get_registration_count)
-
-    print("Caching the public scoreboard entries...")
-    cache(api.stats.get_all_team_scores)
-    cache(api.stats.get_all_team_scores, include_ineligible=True)
-
-    print("Caching the public scoreboard graph...")
-    cache(api.stats.get_top_teams_score_progressions)
-    cache(api.stats.get_top_teams_score_progressions, include_ineligible=True)
-
-    print("Caching the scoreboard graph for each group...")
-    for group in api.group.get_all_groups():
-        cache(
-            api.stats.get_top_teams_score_progressions,
-            gid=group['gid'])
-        cache(api.stats.get_group_scores, gid=group['gid'])
-
-    print("Caching number of solves for each problem.")
-    for problem in api.problem.get_all_problems():
-        print(problem["name"],
-              cache(api.stats.get_problem_solves, pid=problem["pid"]))
->>>>>>> 91007117
+                  pid=problem["pid"], recache=True))