--- conflicted
+++ resolved
@@ -21,15 +21,9 @@
   .done (data) ->
     switch data['status']
       when 0
-<<<<<<< HEAD
-        $("#register-button-create").apiNotify(data, {position: "right"})
-        ga('send', 'event', 'Registration', 'Failure', "NewTeam::" + data.message)
-        reloadCaptcha()
-=======
         $(submitButton).apiNotify(data, {position: "right"})
         ga('send', 'event', 'Registration', 'Failure', logType + "::" + data.message)
         grecaptcha.reset()
->>>>>>> 15227a14
       when 1
             document.location.href = "/profile"
 
@@ -37,50 +31,6 @@
   apiCall "GET", "/api/user/status", {}
   .done (data) ->
     if data.data.enable_captcha
-<<<<<<< HEAD
-        Recaptcha.create(data.data.reCAPTCHA_public_key, "captcha", { theme: "red" })
-=======
-        grecaptcha.render("captcha", { "sitekey": recaptchaPublicKey })
-
-  $("#user-registration-form").on "submit", submitRegistration
-
-  $("#registration-new-team-page").hide()
-  $("#registration-join-team-page").hide()
-  $("#registration-adviser-page").hide()
-
-  pageTransitionSpeed = 200
-
-  # Note that this height/auto sillyness is specific to the known height relationship
-  # between these pages. If one gets longer or shorter, we need to tweek it
-
-  offset = 0 # Not sure why this value is necessary. Check later
-  $("#button-new-team").click () ->
-    #$("#stretch-box").css("min-height", $("#stretch-box").height()+offset)
-    $("#registration-join-team-page").hide "slide", { direction: "up" }, pageTransitionSpeed, () ->
-        $("#registration-adviser-page").hide "slide", { direction: "up" }, pageTransitionSpeed, () ->
-            $("#registration-new-team-page").show "slide", { direction: "up" }, pageTransitionSpeed, () ->
-                ga('send', 'event', 'Registration', 'Switch', 'NewTeam')
-                setRequired()
-
-  $("#button-join-team").click () ->
-    #$("#stretch-box").css("min-height", $("#stretch-box").height()+offset)
-    $("#registration-new-team-page").hide "slide", { direction: "up" }, pageTransitionSpeed, () ->
-        $("#registration-adviser-page").hide "slide", { direction: "up" }, pageTransitionSpeed, () ->
-            $("#registration-join-team-page").show "slide", { direction: "up" }, pageTransitionSpeed, () ->
-                ga('send', 'event', 'Registration', 'Switch', 'JoinTeam')
-                setRequired()
-
-  $("#button-adviser").click () ->
-    #$("#stretch-box").css("min-height", $("#stretch-box").height()+offset)
-    $("#registration-new-team-page").hide "slide", { direction: "up" }, pageTransitionSpeed, () ->
-        $("#registration-join-team-page").hide "slide", { direction: "up" }, pageTransitionSpeed, () ->
-            $("#registration-adviser-page").show "slide", { direction: "up" }, pageTransitionSpeed, () ->
-                ga('send', 'event', 'Registration', 'Switch', 'Teacher')
-                setRequired()
-
-
-  $("#country-select").on "change", checkEligibility
-  $("#background-select").on "change", checkEligibility
->>>>>>> 15227a14
+      grecaptcha.render("captcha", { "sitekey": data.data.recaptchaPublicKey })
 
   $("#user-registration-form").on "submit", submitRegistration