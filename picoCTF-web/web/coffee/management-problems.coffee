Panel = ReactBootstrap.Panel
Button = ReactBootstrap.Button
ButtonGroup = ReactBootstrap.ButtonGroup
Glyphicon = ReactBootstrap.Glyphicon
Col = ReactBootstrap.Col
Input = ReactBootstrap.Input
Label = ReactBootstrap.Label
PanelGroup = ReactBootstrap.PanelGroup
Row = ReactBootstrap.Row
ListGroup = ReactBootstrap.ListGroup
ListGroupItem = ReactBootstrap.ListGroupItem
CollapsibleMixin = ReactBootstrap.CollapsibleMixin
Table = ReactBootstrap.Table

update = React.addons.update

SortableButton = React.createClass
  propTypes:
    name: React.PropTypes.string.isRequired

  handleClick: (e) ->
    @props.onFocus @props.name

    if @props.active
      @props.onSortChange @props.name, !@props.ascending
    else
      #Make it active. No-op on sorting.
      @props.onSortChange @props.name, @props.ascending

  render: ->
    glyph = if @props.ascending then <Glyphicon glyph="chevron-down"/> else <Glyphicon glyph="chevron-up"/>
    <Button bsSize="small" active={@props.active} onClick={@handleClick}>{@props.name} {glyph}</Button>


SortableButtonGroup = React.createClass
  getInitialState: ->
    state = _.object ([name, {active: false, ascending: true}] for name in @props.data)
    state[@props.activeSort.name] = {active: true, ascending: @props.activeSort.ascending}
    state

  handleClick: (name) ->
    #Reset all active states.
    activeStates = _.reduce @getInitialState(), ((memo, sortState, name) ->
      memo[name] = {active: false, ascending: true}
      memo), {}
    activeStates[name].active = true
    @setState activeStates

  render: ->
    activeState = @state
    activeState[@props.activeSort.name] = {active: true, ascending: @props.activeSort.ascending}
    <ButtonGroup>
      {@props.data.map ((name, i) ->
        <SortableButton key={i} active={activeState[name].active} ascending={activeState[name].ascending}
          name={name} onSortChange={@props.onSortChange} onFocus={@handleClick}/>
      ).bind this}
    </ButtonGroup>

ProblemFilter = React.createClass
  propTypes:
    onFilterChange: React.PropTypes.func.isRequired
    filter: React.PropTypes.string

  getInitialState: ->
    filter: @props.filter

  onChange: ->
    filterValue = this.refs.filter.getInputDOMNode().value
    @setState {filter: filterValue}
    @props.onFilterChange filterValue

  render: ->
    glyph = <Glyphicon glyph="search"/>
    <Panel>
      <Col xs={12}>
        Search
        <Input type='text' className="form-control"
          ref="filter"
          addonBefore={glyph}
          onChange={@onChange}
          value={@state.filter}/>
      </Col>
      <Col xs={12}>
        <SortableButtonGroup key={@props.activeSort} activeSort={@props.activeSort}
          onSortChange={@props.onSortChange} data={["name", "category", "score"]}/>
      </Col>
    </Panel>

ProblemClassifierList = React.createClass
  render: ->
    categories = _.groupBy @props.problems, "category"
    categoryData = _.map categories, (problems, category) ->
      name: "Only #{category}"
      size: problems.length
      classifier: (problem) ->
        problem.category == category
    categoryData = _.sortBy categoryData, "name"

    organizations = _.groupBy @props.problems, "organization"
    organizationData = _.map organizations, (problems, organization) ->
      name: "Created by #{organization}"
      size: problems.length
      classifier: (problem) ->
        problem.organization == organization
    organizationData = _.sortBy organizationData, "name"

    problemStates = _.countBy @props.problems, "disabled"
    problemStateData = []

    if problemStates[false] > 0
      problemStateData.push
        name: "Enabled problems",
        size: problemStates[false],
        classifier: (problem) -> !problem.disabled

    if problemStates[true] > 0
      problemStateData.push
        name: "Disabled problems",
        size: problemStates[true],
        classifier: (problem) -> problem.disabled

    problemNames = _.map @props.problems, (problem) -> problem.sanitized_name
    bundleData = _.map @props.bundles, (bundle) ->
      name: bundle.name
      size: _.intersection(bundle.problems, problemNames).length
      classifier: (problem) -> problem.sanitized_name in problemNames

    <PanelGroup className="problem-classifier" collapsible>
      <ProblemClassifier name="State" data={problemStateData} {...@props}/>
      <ProblemClassifier name="Categories" data={categoryData} {...@props}/>
      <ProblemClassifier name="Organizations" data={organizationData} {...@props}/>
      <ProblemClassifier name="Bundles" data={bundleData} {...@props}/>
    </PanelGroup>

ClassifierItem = React.createClass
  handleClick: (e) ->
    @props.setClassifier !@props.active, @props.classifier, @props.name
    @props.onExclusiveClick @props.name

  render: ->
    glyph = <Glyphicon glyph="ok"/>

    <ListGroupItem onClick={@handleClick} className="classifier-item">
        {@props.name} {if @props.active then glyph} <div className="pull-right"><Badge>{@props.size}</Badge></div>
    </ListGroupItem>

ProblemClassifier = React.createClass
  getInitialState: ->
    _.object ([classifier.name, false] for classifier in @props.data)

  handleClick: (name) ->
    activeStates = @getInitialState()
    activeStates[name] = !@state[name]
    @setState activeStates

  render: ->
    <Panel header={@props.name} defaultExpanded collapsible>
      <ListGroup fill>
        {@props.data.map ((data, i) ->
          <ClassifierItem onExclusiveClick={@handleClick} active={@state[data.name]}
            key={i} setClassifier={@props.setClassifier} {...data}/>
        ).bind this}
      </ListGroup>
    </Panel>

CollapsibleInformation = React.createClass
  mixins: [CollapsibleMixin]

  classNames: (styles) ->
    _.reduce styles, ((memo, val, key) ->
      if val
        memo += " #{key}"
      memo), ""

  getCollapsibleDOMNode: ->
    React.findDOMNode @refs.panel

  getCollapsibleDimensionValue: ->
    (React.findDOMNode @refs.panel).scrollHeight;

  onHandleToggle: (e) ->
    e.preventDefault()
    @setState {expanded: !@state.expanded}

  render: ->
    styles = @getCollapsibleClassSet()
    glyph = if @state.expanded then "chevron-down" else "chevron-right"
    <div className="collapsible-information">
      <a onClick={this.onHandleToggle}>
        {@props.title} <Glyphicon glyph={glyph} className="collapsible-information-chevron"/>
      </a>
      <div ref="panel" className={@classNames styles}>
        {this.props.children}
      </div>
    </div>

ProblemFlagTable = React.createClass

  render: ->
    <Table responsive>
      <thead>
        <tr>
          <th>#</th>
          <th>Instance</th>
          <th>Flag</th>
        </tr>
      </thead>
      <tbody>
      {@props.instances.map (instance, i) ->
        <tr key={i}>
          <td>{i+1}</td>
          <td>{instance.iid}</td>
          <td>{instance.flag}</td>
        </tr>}
      </tbody>
    </Table>


ProblemHintTable = React.createClass
  render: ->
    <Table responsive>
      <thead>
        <tr>
          <th>#</th>
          <th>Hint</th>
        </tr>
      </thead>
      <tbody>
      {@props.hints.map (hint, i) ->
        <tr key={i}>
          <td>{i+1}</td>
          <td>{hint}</td>
        </tr>}
      </tbody>
    </Table>

ProblemReview = React.createClass
  render: ->
    upvotes = 0
    downvotes = 0
    for review in @props.reviews
      if review.feedback.liked
        upvotes++
      else
        downvotes++

    style = {
      fontSize:"2.0em"
    }

    <Row>
      <Col sm={6} md={6} lg={6}>
        <div className="pull-right">
          <Glyphicon glyph="thumbs-up" className="active pad" style={style}/>
          <Badge>{upvotes}</Badge>
        </div>
      </Col>
      <Col sm={6} md={6} lg={6}>
        <div className="pull-left">
          <Glyphicon glyph="thumbs-down" className="active pad" style={style}/>
          <Badge>{downvotes}</Badge>
        </div>
      </Col>
    </Row>

Problem = React.createClass

  getInitialState: ->
    expanded: false

  onStateToggle: (e) ->
    e.preventDefault()
    apiCall "POST", "/api/admin/problems/availability", {pid: @props.pid, state: !@props.disabled}
    .done @props.onProblemChange

  handleExpand: (e) ->
    e.preventDefault()

    #This is awkward.
    if $(e.target).parent().hasClass "do-expand"
      @setState {expanded: !@state.expanded}

  render: ->

    statusButton =
    <Button bsSize="xsmall" bsStyle={if @props.disabled then "default" else "default"} onClick={@onStateToggle}>
      {if @props.disabled then "Enable" else "Disable"} <Glyphicon glyph={if @props.disabled then "ok" else "minus"}/>
    </Button>

    problemHeader =
    <div>
<<<<<<< HEAD
      {@props.category} - {@props.name} ({@props.score})
=======
      <span className="do-expand">{@props.category} - {@props.name}</span>
>>>>>>> 121df711
      <div className="pull-right">
        {statusButton}
      </div>
    </div>

    if @props.tags is undefined or @props.tags.length == 0
      problemFooter = "No tags"
    else
      problemFooter = @props.tags.map (tag, i) ->
        <Label key={i}>{tag}</Label>

    #Do something interesting here.
    panelStyle = if @props.disabled then "default" else "default"

    submissionDisplay = if @props.submissions and @props.submissions.valid + @props.submissions.invalid >= 1 then \
    <div>
      <h4 className="text-center"> Submissions </h4>
      <ProblemSubmissionDoughnut valid={@props.submissions.valid}
      invalid={@props.submissions.invalid} visible={@state.expanded} className="text-center"/>
    </div>
    else <p>No solve attempts.</p>

    reviewDisplay =
      <ProblemReview reviews={@props.reviews} />

    if @state.expanded
      <Panel bsStyle={panelStyle} header={problemHeader} footer={problemFooter} collapsible
        expanded={@state.expanded} onSelect={@handleExpand}>
        <Row>
          <Col md={4}>
            {submissionDisplay}
            {reviewDisplay}
          </Col>
          <Col md={8}>
            <h4>
              {@props.author}
              {if @props.organization then " @ "+@props.organization}
            </h4>
            <hr/>
            <CollapsibleInformation title="Description">
              <p className="problem-description">{@props.description}</p>
            </CollapsibleInformation>
            <CollapsibleInformation title="Hints">
              <ProblemHintTable hints={@props.hints}/>
            </CollapsibleInformation>
            <CollapsibleInformation title="Instance Flags">
              <ProblemFlagTable instances={@props.instances}/>
            </CollapsibleInformation>
          </Col>
        </Row>
      </Panel>
    else
      <Panel bsStyle={panelStyle} header={problemHeader} footer={problemFooter} collapsible
        expanded={@state.expanded} onSelect={@handleExpand}/>

ProblemList = React.createClass
  propTypes:
    problems: React.PropTypes.array.isRequired

  render: ->
    if @props.problems.length == 0
      return <h4>No problems have been loaded. Click <a href='#'>here</a> to get started.</h4>

    problemComponents = @props.problems.map ((problem, i) ->
      <Col xs={12}>
        <Problem key={problem.name} onProblemChange={@props.onProblemChange} submissions={@props.submissions[problem.name]} {...problem}/>
      </Col>
    ).bind this

    <Row>
      {problemComponents}
    </Row>

ProblemDependencyView = React.createClass
  handleClick: (bundle) ->
    apiCall "POST", "/api/admin/bundle/dependencies_active", {bid: bundle.bid, state: !bundle.dependencies_enabled}
    .done @props.onProblemChange

  render: ->
    bundleDisplay = @props.bundles.map ((bundle, i) ->
      switchText = if bundle.dependencies_enabled then "Unlock Problems" else "Lock Problems"
      <ListGroupItem key={i} className="clearfix">
        <div>{bundle.name}
          <div className="pull-right">
            <Button bsSize="xsmall" onClick={@handleClick.bind null, bundle}>
              {switchText}
            </Button>
          </div>
        </div>
      </ListGroupItem>
    ).bind this

    <Panel header="Problem Dependencies">
      <p>
        { "By default, all problems are unlocked. You can enable or disable the problem unlock dependencies
        for your problem bundles below." }
      </p>
      <ListGroup fill>
        {bundleDisplay}
      </ListGroup>
    </Panel>

ProblemListModifiers = React.createClass

  onMassChange: (enabled) ->
    change = if enabled then "enable" else "disable"
    changeNumber = @props.problems.length
    window.confirmDialog "Are you sure you want to #{change} these #{changeNumber} problems?", "Mass Problem State Change",
    "Yes", "No", (() ->
      calls = _.map @props.problems, (problem) ->
        apiCall "POST", "/api/admin/problems/availability", {pid: problem.pid, state: !enabled}
      ($.when.apply this, calls)
        .done (() ->
          if _.all(_.map arguments, (call) -> (_.first call).status == 1)
            apiNotify {status: 1, message: "All problems have been successfully changed."}
          else
            apiNotify {status: 0, message: "There was an error changing some of the problems."}
          @props.onProblemChange()
        ).bind this
      ).bind this, () -> false

  render: ->
    <Panel>
      <ButtonGroup className="pull-right">
        <Button onClick={@onMassChange.bind null, true}>Enable All Problems</Button>
        <Button onClick={@onMassChange.bind null, false}>Disable All Problems</Button>
      </ButtonGroup>
    </Panel>


ProblemTab = React.createClass
  propTypes:
    problems: React.PropTypes.array.isRequired

  getInitialState: ->
    filterRegex: /.*/
    activeSort:
      name: "name"
      ascending: true
    problemClassifier: [
      {name: "all", func: (problem) -> true}
    ]

  onFilterChange: (filter) ->
    try
      newFilter = new RegExp filter, "i"
      @setState update @state,
        filterRegex: $set: newFilter
    catch
      # We shouldn't do anything.

  onSortChange: (name, ascending) ->
    @setState update @state,
      activeSort: $set: {name: name, ascending: ascending}

  setClassifier: (classifierState, classifier, name) ->
    if classifierState
      @setState update @state,
        problemClassifier: $push: [{name: name, func: classifier}]
    else
      otherClassifiers = _.filter @state.problemClassifier, (classifierObject) ->
        classifierObject.name != name
      @setState update @state,
        problemClassifier: $set: otherClassifiers

  filterProblems: (problems) ->
    visibleProblems = _.filter problems, ((problem) ->
      (@state.filterRegex.exec problem.name) != null and _.all (classifier.func problem for classifier in @state.problemClassifier)
    ).bind this

    sortedProblems = _.sortBy visibleProblems, @state.activeSort.name

    if @state.activeSort.ascending
      sortedProblems
    else
      sortedProblems.reverse()

  render: ->
    filteredProblems = @filterProblems @props.problems
    <Row className="pad">
      <Col xs={3} md={3}>
        <Row>
          <ProblemFilter onSortChange={@onSortChange} filter="" activeSort={@state.activeSort} onFilterChange={@onFilterChange}/>
        </Row>
        <Row>
          <ProblemClassifierList setClassifier={@setClassifier} problems={filteredProblems}
            bundles={@props.bundles}/>
        </Row>
        <Row>
          <ProblemDependencyView bundles={@props.bundles} onProblemChange={@props.onProblemChange}/>
        </Row>
      </Col>
      <Col xs={9} md={9}>
        <Row>
          <Col xs={12}>
            <ProblemListModifiers problems={filteredProblems} onProblemChange={@props.onProblemChange}/>
          </Col>
        </Row>
        <Row>
          <Col xs={12}>
            <ProblemList problems={filteredProblems} submissions={@props.submissions} onProblemChange={@props.onProblemChange}/>
          </Col>
        </Row>
      </Col>
    </Row><|MERGE_RESOLUTION|>--- conflicted
+++ resolved
@@ -289,13 +289,9 @@
 
     problemHeader =
     <div>
-<<<<<<< HEAD
-      {@props.category} - {@props.name} ({@props.score})
-=======
       <span className="do-expand">{@props.category} - {@props.name}</span>
->>>>>>> 121df711
       <div className="pull-right">
-        {statusButton}
+        ({@props.score}) {statusButton}
       </div>
     </div>
 
