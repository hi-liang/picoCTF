Input = ReactBootstrap.Input
Row = ReactBootstrap.Row
Col = ReactBootstrap.Col
Button = ReactBootstrap.Button
Panel = ReactBootstrap.Panel
Glyphicon = ReactBootstrap.Glyphicon
ButtonInput = ReactBootstrap.ButtonInput
ButtonGroup = ReactBootstrap.ButtonGroup
Alert = ReactBootstrap.Alert

update = React.addons.update

LoginForm = React.createClass

  render: ->
    userGlyph = <Glyphicon glyph="user"/>
    lockGlyph = <Glyphicon glyph="lock"/>

    formButton = if @props.status == "Login" then \

    q = "'" #My syntax highlighting can't handle literal quotes in jsx. :(
    if @props.status == "Reset"
      <Panel>
        <form onSubmit={@props.onPasswordReset}>
          <p><i>A password reset link will be sent the user{q}s email.</i></p>
          <Input type="text" valueLink={@props.username} addonBefore={userGlyph} placeholder="Username" required="visible"/>
          <div style={{height: "70px"}}/>
          <Row>
            <Col md={6}>
              <ButtonInput type="submit">Reset Password</ButtonInput>
            </Col>
            <Col md={6}>
              <span className="pull-right pad">Go back to <a onClick={@props.setPage.bind null, "Login"}>Login</a>.</span>
            </Col>
          </Row>
        </form>
      </Panel>
    else
      showGroupMessage = (->
        <Alert bsStyle="info">
          You are registering as a member of <strong>{@props.groupName}</strong>.
        </Alert>
      ).bind this

      showEmailFilter = (->
        <Alert bsStyle="warning">
          You can register provided you have an email for one of these domains: <strong>{@props.emailFilter.join ", "}</strong>.
        </Alert>
      ).bind this

      registrationForm = if @props.status == "Register" then \
        <span>
          <Row>
            <div>
              {if @props.groupName.length > 0 then showGroupMessage() else <span/>}
              {if @props.emailFilter.length > 0 and not @props.rid then showEmailFilter() else <span/>}
            </div>
            <Col md={6}>
              <Input type="text" id="first-name" valueLink={@props.firstname} label="First Name"/>
            </Col>
            <Col md={6}>
              <Input type="text" id="last-name" valueLink={@props.lastname} label="Last Name"/>
            </Col>
          </Row>
          <Row>
            <Col md={12}>
              <Input type="email" id="email" valueLink={@props.email} label="E-mail"/>
            </Col>
          </Row>
          <Row>
            <Col md={6}>
              <Input type="text" id="affiliation" valueLink={@props.affiliation} label="Affiliation"/>
            </Col>
            <Col md={6}>
              <Input type="select" label="Status" placeholder="Competitor" valueLink={@props.eligibility}>
                <option value="eligible">Competitor</option>
                <option value="ineligible">Instructor</option>
                <option value="ineligible">Other</option>
              </Input>
            </Col>
          </Row>
          <ButtonInput type="submit">Register</ButtonInput>
        </span> else <span/>

      <Panel>
        <form key={@props.status} onSubmit={if @props.status == "Login" then @props.onLogin else @props.onRegistration}>
          <Input type="text" id="username" valueLink={@props.username} addonBefore={userGlyph} label="Username"/>
          <Input type="password" id="password" valueLink={@props.password} addonBefore={lockGlyph} label="Password"/>
          <Row>
            <Col md={6}>
              {if @props.status == "Register" then \
                <span className="pad">Go back to <a onClick={@props.setPage.bind null, "Login"}>Login</a>.</span>
              else <span>
                <Button type="submit">Login</Button>
                <Button id="set-register" onClick={@props.setPage.bind null, "Register"}>Register</Button>
              </span>}
            </Col>
            <Col md={6}>
              <a className="pad" onClick={@props.setPage.bind null, "Reset"}>Need to reset your password?</a>
            </Col>
          </Row>
          {registrationForm}
        </form>
      </Panel>


TeamManagementForm = React.createClass
  mixins: [React.addons.LinkedStateMixin]

  getInitialState: ->
    {}

  onTeamRegistration: (e) ->
    e.preventDefault()
    apiCall "POST", "/api/team/create", {team_name: @state.team_name, team_password: @state.team_password}
    .done (resp) ->
      switch resp.status
        when 0
            apiNotify resp
        when 1
            document.location.href = "/profile"

  onTeamJoin: (e) ->
    e.preventDefault()
    apiCall "POST", "/api/team/join", {team_name: @state.team_name, team_password: @state.team_password}
    .done (resp) ->
      switch resp.status
        when 0
            apiNotify resp
        when 1
            document.location.href = "/profile"

  render: ->

    towerGlyph = <Glyphicon glyph="tower"/>
    lockGlyph = <Glyphicon glyph="lock"/>

    <Panel>
      <form onSubmit={@onTeamJoin}>
        <Input type="text" valueLink={@linkState "team_name"} addonBefore={towerGlyph} label="Team Name" required/>
        <Input type="password" valueLink={@linkState "team_password"} addonBefore={lockGlyph} label="Team Password" required/>
        <Col md={6}>
          <span> <Button type="submit">Join Team</Button>
            <Button onClick={@onTeamRegistration}>Register Team</Button>
          </span>
        </Col>
        <Col md={6}>
          <a href="#" onClick={() -> document.location.href = "/profile"}>Play as an individual.</a>
        </Col>
      </form>
    </Panel>

AuthPanel = React.createClass
  mixins: [React.addons.LinkedStateMixin]
  getInitialState: ->
    params = $.deparam $.param.fragment()

    page: "Login"
    settings: {}
    gid: params.g
    rid: params.r
    status: params.status
    groupName: ""
    eligibility: "eligible"

  componentWillMount: ->
    if @state.status == "verified"
      apiNotify({status: 1, message: "Your account has been successfully verified. Please login."})
    if @state.gid
      apiCall "GET", "/api/group/settings", {gid: @state.gid}
      .done ((resp) ->
        switch resp.status
          when 0
            apiNotify resp
          when 1
            @setState update @state,
              groupName: $set: resp.data.name
              affiliation: $set: resp.data.name
              settings: $merge: resp.data.settings
              page: $set: "Register"
      ).bind this
    else
      apiCall "GET", "/api/team/settings"
      .done ((resp) ->
        @setState update @state,
          settings: $merge: resp.data
      ).bind this

    apiCall "GET", "/api/user/status"
    .done ((resp) ->
      @setState update @state,
        settings: $merge: resp.data
     ).bind this

  onRegistration: (e) ->
    e.preventDefault()

    apiCall "POST", "/api/user/create_simple", @state
    .done ((resp) ->
      switch resp.status
        when 0
          apiNotify resp
        when 1
          verificationAlert =
            status: 1
            message: "You have been sent a verification email. You will need to complete this step before logging in."

          if @state.settings.max_team_size > 1
            if @state.settings.email_verification and not @state.rid
              apiNotify verificationAlert
              @setPage "Login"
              document.location.hash = "#team-builder"
            else
              apiNotify resp
              @setPage "Team Management"
          else
            if @state.settings.email_verification
              if not @state.rid or @state.rid.length == 0
                apiNotify verificationAlert
              else
                apiNotify resp, "/profile"
              @setPage "Login"
              if @state.settings.max_team_size > 1
                document.location.hash = "#team-builder"
            else
             apiNotify resp, "/profile"

    ).bind this

  onPasswordReset: (e) ->
    e.preventDefault()
    apiCall "POST", "/api/user/reset_password", {username: @state.username}
    .done ((resp) ->
      apiNotify resp
      if resp.status == 1
        @setPage "Login"
    ).bind this

  onLogin: (e) ->
    e.preventDefault()
    apiCall "POST", "/api/user/login", {username: @state.username, password: @state.password}
    .done ((resp) ->
      switch resp.status
        when 0
            apiNotify resp
        when 1
          if document.location.hash == "#team-builder"
            @setPage "Team Management"
          else
            if resp.data.teacher
              document.location.href = "/classroom"
            else
              document.location.href = "/profile"
    ).bind this

  setPage: (page) ->
    @setState update @state,
        page: $set: page

  componentDidMount: ->
    $("input").prop 'required', true

  componentDidUpdate: ->
    $("input").prop 'required', true

  render: ->
    links =
    username: @linkState "username"
    password: @linkState "password"
    lastname: @linkState "lastname"
    firstname: @linkState "firstname"
    email: @linkState "email"
    affiliation: @linkState "affiliation"
    eligibility: @linkState "eligibility"

    if @state.page == "Team Management"
      <div>
        <Row>
          <Col md={6} mdOffset={3}>
            <TeamManagementForm/>
          </Col>
        </Row>
      </div>
    else
      <div>
<<<<<<< HEAD
        <Col md={6} mdOffset={3}>
          <LoginForm setPage={@setPage} status={@state.page} onRegistration={@onRegistration}
            onLogin={@onLogin} onPasswordReset={@onPasswordReset} emailFilter={@state.settings.email_filter}
            groupName={@state.groupName} rid={@state.rid} gid={@state.gid} {...links}/>
        </Col>
=======
        <Row>
          <Col md={6} mdOffset={3}>
            <LoginForm setPage={@setPage} status={@state.page} onRegistration={@onRegistration}
              onLogin={@onLogin} onPasswordReset={@onPasswordReset} {...links}/>
          </Col>
        </Row>
>>>>>>> 318e3f69
      </div>

$ ->
  React.render <AuthPanel/>, document.getElementById("auth-box")<|MERGE_RESOLUTION|>--- conflicted
+++ resolved
@@ -283,20 +283,13 @@
       </div>
     else
       <div>
-<<<<<<< HEAD
-        <Col md={6} mdOffset={3}>
-          <LoginForm setPage={@setPage} status={@state.page} onRegistration={@onRegistration}
-            onLogin={@onLogin} onPasswordReset={@onPasswordReset} emailFilter={@state.settings.email_filter}
-            groupName={@state.groupName} rid={@state.rid} gid={@state.gid} {...links}/>
-        </Col>
-=======
         <Row>
-          <Col md={6} mdOffset={3}>
-            <LoginForm setPage={@setPage} status={@state.page} onRegistration={@onRegistration}
-              onLogin={@onLogin} onPasswordReset={@onPasswordReset} {...links}/>
-          </Col>
+            <Col md={6} mdOffset={3}>
+              <LoginForm setPage={@setPage} status={@state.page} onRegistration={@onRegistration}
+                onLogin={@onLogin} onPasswordReset={@onPasswordReset} emailFilter={@state.settings.email_filter}
+                groupName={@state.groupName} rid={@state.rid} gid={@state.gid} {...links}/>
+            </Col>
         </Row>
->>>>>>> 318e3f69
       </div>
 
 $ ->
