ListGroupItem = ReactBootstrap.ListGroupItem
ListGroup = ReactBootstrap.ListGroup
Accordion = ReactBootstrap.Accordion
Panel = ReactBootstrap.Panel
Button = ReactBootstrap.Button
Glyphicon = ReactBootstrap.Glyphicon
Col = ReactBootstrap.Col
Badge = ReactBootstrap.Badge

update = React.addons.update

TestGroupItem = React.createClass
  render: ->
    glyphName = "asterik"
    glyphStyle = ""

    switch @props.status
      when "waiting"
        glyphName = "refresh"
        glyphStyle = "spin"
      when "failing"
        glyphName = "remove"
      when "passing"
        glyphName = "ok"

    elapsedDisplay = "..."
    if @props.elapsed
      elapsedDisplay = "#{parseFloat(@props.elapsed).toFixed(1)} secs"

    <ListGroupItem>
      <h4>
        <Glyphicon glyph={glyphName} className={glyphStyle}/> {@props.name} <span className="pull-right">{elapsedDisplay}</span>
      </h4>
    </ListGroupItem>

TestGroup = React.createClass
  getInitialState: ->
    state = {}
    _.map @props.tests, (test) ->
      state[test.name] = test
      state[test.name].status = "waiting"
      state[test.name].start = Date.now()
    state

  updateTestState: (testName, status) ->
    updateObject = {}
    updateObject[testName] =
      status: $set: status
      elapsed: $set: (Date.now() - @state[testName].start) / 1000.0 #seconds
    newState = update @state, updateObject

    totalStatus = "passing"
    if _.any(newState, (test) -> test.status == "waiting")
      totalStatus = "waiting"
    else if _.any(newState, (test) -> test.status == "failing")
      totalStatus = "failing"

    @setState newState
    @props.onStatusChange totalStatus

  componentWillMount: ->
    #Initiate all the tests with the updateTestState callback
    _.each @state, ((test, testName) ->
      test.func (@updateTestState.bind null, testName)
    ).bind this

  render: ->
    <Panel>
      <ListGroup fill>
        {_.map _.values(@state), (test, i) ->
          <TestGroupItem key={i} {...test}/>}
      </ListGroup>
    </Panel>

CompetitionCheck = React.createClass

  getInitialState: ->
    competitionReadiness: "waiting"

  alwaysTrue: (t, setStatus) ->
    setTimeout (setStatus.bind null, t), (Math.random() * 3000)

  checkEnabledProblems: (setStatus) ->
    apiCall "GET", "/api/admin/problems"
    .done (result) ->
      status = "failing"
      for problem in result.data.problems
        if problem.disabled == false
          status = "passing"
          break

      setStatus status


  checkProblemsAlive: (setStatus) ->
    apiCall "GET", "/api/admin/shell_servers"
    .done (api) ->
      status = "passing"
      servers = api.data

      if servers.length is 0
        status = "failing"

      apiCalls = $.map(servers, (server) -> apiCall "GET", "/api/admin/shell_servers/check_status", {sid: server.sid})
      ($.when).apply(this, apiCalls).done () ->
        for result in $.map(arguments, _.first)
          if result.status is 0
            status = "failing"
        setStatus status

  checkDownloadsAccessible: (setStatus) ->
    apiCall "GET", "/api/admin/problems"
    .done (result) ->
      status = "passing"
      requests = []
      for problem in result.data.problems
        for instance in problem.instances
          $("<p>"+instance.description+"</p>").find("a").each (i, a) ->
            url = $(a).attr("href")
            requests.push($.ajax({url: url, dataType: 'text', type: 'GET'}))

      ($.when).apply(this, apiCalls).done () ->
        for result in arguments
          if result.status is 404
            status = "failing"

        setStatus status


  onStatusChange: (status) ->
    @setState update @state,
      competitionReadiness: $set: status

  render: ->
    sanityChecks = [
<<<<<<< HEAD
      {name: "Check Enabled Problems", func: @checkEnabledProblems}
      {name: "Problems Alive on Shell Server", func: @checkProblemsAlive}
      #{name: "Problem Downloads Accessible", func: @checkDownloadsAccessible}
=======
      {name: "Just Checking 1", func: @alwaysTrue.bind null, "passing"}
      {name: "Just Checking 2", func: @alwaysTrue.bind null, "passing"}
      {name: "Just Checking 3", func: @alwaysTrue.bind null, "passing"}
>>>>>>> e4da61bc
    ]

    <div>
      <h3>Competition Status: <b>{@state.competitionReadiness}</b></h3>
      <Col md={6} className="hard-right">
        <TestGroup tests={sanityChecks} onStatusChange={@onStatusChange}/>
      </Col>
    </div><|MERGE_RESOLUTION|>--- conflicted
+++ resolved
@@ -133,15 +133,9 @@
 
   render: ->
     sanityChecks = [
-<<<<<<< HEAD
       {name: "Check Enabled Problems", func: @checkEnabledProblems}
       {name: "Problems Alive on Shell Server", func: @checkProblemsAlive}
       #{name: "Problem Downloads Accessible", func: @checkDownloadsAccessible}
-=======
-      {name: "Just Checking 1", func: @alwaysTrue.bind null, "passing"}
-      {name: "Just Checking 2", func: @alwaysTrue.bind null, "passing"}
-      {name: "Just Checking 3", func: @alwaysTrue.bind null, "passing"}
->>>>>>> e4da61bc
     ]
 
     <div>
