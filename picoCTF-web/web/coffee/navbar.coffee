--- conflicted
+++ resolved
@@ -5,12 +5,8 @@
 userLoggedIn =
   Problems: "/problems"
   Team: "/team"
-<<<<<<< HEAD
   Scoreboard: "/scoreboard"
-  Logout: "/api/user/logout"
-=======
   Logout: "/logout"
->>>>>>> 897fe344
 
 userNotLoggedIn =
   Registration: "/registration"
