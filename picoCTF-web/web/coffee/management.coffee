TabbedArea = ReactBootstrap.TabbedArea
TabPane = ReactBootstrap.TabPane

ManagementTabbedArea = React.createClass
  getInitialState: ->
    tab = window.location.hash.substring(1)
    if tab == ""
      tab = "problems"

    updates: []
    problems: []
    tabKey: tab

  onProblemChange: ->
    apiCall "GET", "/api/admin/problems"
    .done ((api) ->
      @setState React.addons.update @state,
        {problems: {$set: api.data}}
    ).bind this

  componentDidMount: ->
    # Formatting hack
    $("#main-content>.container").addClass("container-fluid")
    $("#main-content>.container").removeClass("container")

    @onProblemChange()

  onTabSelect: (tab) ->
    @setState React.addons.update @state,
      tabKey:
        $set: tab

  render: ->
      <TabbedArea activeKey={@state.tabKey} onSelect={@onTabSelect}>
<<<<<<< HEAD
        <TabPane eventKey={1} tab='Manage Problems'>
          <ProblemTab problems={@state.problems} onProblemChange={@onProblemChange}/>
=======
        <TabPane eventKey='problems' tab='Manage Problems'>
          <ProblemTab problems={@state.problems}/>
>>>>>>> efc72d32
        </TabPane>
        <TabPane eventKey='exceptions' tab='Exceptions'>
          <ExceptionTab/>
        </TabPane>
        <TabPane eventKey='shell-servers' tab='Shell Server'>
          <ShellServerTab/>
        </TabPane>
      </TabbedArea>

$ ->
  React.render <ManagementTabbedArea/>, document.getElementById("management-tabs")<|MERGE_RESOLUTION|>--- conflicted
+++ resolved
@@ -32,13 +32,8 @@
 
   render: ->
       <TabbedArea activeKey={@state.tabKey} onSelect={@onTabSelect}>
-<<<<<<< HEAD
         <TabPane eventKey={1} tab='Manage Problems'>
           <ProblemTab problems={@state.problems} onProblemChange={@onProblemChange}/>
-=======
-        <TabPane eventKey='problems' tab='Manage Problems'>
-          <ProblemTab problems={@state.problems}/>
->>>>>>> efc72d32
         </TabPane>
         <TabPane eventKey='exceptions' tab='Exceptions'>
           <ExceptionTab/>
