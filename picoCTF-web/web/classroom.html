---
layout: default
title: Classroom
post_scripts:
  - js/progression_graphs.js
  - js/classroom.js
startup_functions:
 - redirectIfNotLoggedIn()
---

<script type="text/javascript" src="/js/libs/Chart.min.js"></script>
<script type="text/javascript" src="/js/libs/download.js"></script>

<div class="container">
    <div class="row">
        <div class="col-md-12" style="margin-bottom: 10px">
            <div class="row">
                <div class="col-md-12">
                    <p>
                        You are logged into an administrator account, which allows you to manage multiple students grouped together in classes.
                        On this page, you can create new class groups, check which users are in which class groups, and see more detailed information about
                        each of your students.
                    </p>
                    <p>
                        Note that you cannot automatically add users to a class. Instead, you provide your username and the name of the class to your students, who
                        join the class on their account on the "Profile" page.
                    </p>
                </div>
            </div>
        </div>
    </div>
    <div class="row">
        <div id="group-management"></div>
    </div>
</div>

<script type="text/template" id="team-selection-template">
      <div class="row" style="margin-top: 10px">
<<<<<<< HEAD
          <div class="col-md-12">
            <div class="col-md-6">
              <div class="panel panel-default">
                <div class="panel-body">
                    <div style="margin-left: 5px">
                        <p>Students can join this class by visiting the "Profile" page, and entering the following under "Class Membership":</p>
                        <div><p><strong>Class Name</strong>: <%- groupName %><br/>
                            <strong>Teacher Username</strong>: <%- owner %></p></div>
                        <p> Student can also join by following this link: </p>
                        <span>
                            <code>
                            <%= document.location.href.split("/classroom")[0]+"/profile#joinclass?class="+groupName+"&teacher="+owner %>
                            </code>
                        </span>
                    </div>
                </div>
              </div>
            </div>
            <div class="col-md-6">
                <%

                function average(data) {
                    return (_.reduce(data, function(avg, score){ return avg + score; })/data.length).toFixed(2);
                }

                window.teams = teams;
                var sortedTeams = _.sortBy(teams, "score");
                var sortedScores = _.map(sortedTeams, function(team) { return team.score; });
                var minScore = sortedScores[0];
                var maxScore = sortedScores[sortedTeams.length - 1];
                var averageScore = parseInt(average(sortedScores));

                var stdDeviation = Math.pow(
                _.reduce(_.map(sortedScores, function(score) {
                    return Math.pow(score - averageScore, 2)
                }), function(runningTotal, score) {
                    return runningTotal + score;
                }) / sortedScores.length, 1/2).toFixed(2);

                var categoryData = _.map(sortedTeams, function(team) { return _.groupBy(team.solved_problems, "category")});
                var teamAverages = _.map(categoryData, function(teamProblems) {
                    return _.mapObject(teamProblems, function(problems) {
                        var problemScores = _.map(problems, function(problem) { return problem.score; });
                        return _.reduce(problemScores, function(totalScore, score) { return totalScore + score; }, 0);
                    })
                });

                var averageByCategory = _.mapObject(_.reduce(teamAverages, function(total, categories) {
                _.each(categories, function(score, name) {
                if(!_.has(total, name)) {
                            total[name] = [];
                        }
                        total[name].push(score)
                    });
                    return total;
                }, {}), average);

                var sortedKeys = _.sortBy(_.keys(averageByCategory));
                var sortedValues = _.map(sortedKeys, function(key) { return averageByCategory[key]; });

                var data = {
                    labels: sortedKeys,
                    datasets: [
                        {
                            label: "Class Averages",
                            fillColor: "rgba(220,220,220,0.2)",
                            strokeColor: "rgba(220,220,220,1)",
                            pointColor: "rgba(220,220,220,1)",
                            pointStrokeColor: "#fff",
                            pointHighlightFill: "#fff",
                            pointHighlightStroke: "rgba(220,220,220,1)",
                            data: sortedValues
                        }
                    ]
                };

                window.generateRadarData = function(tid) {
                    var team = _.find(window.teams, function(team) { return tid == team.tid; });
                    var teamCategoryData = _.mapObject(_.groupBy(team.solved_problems, "category"), function(problems) {
                        var problemScores = _.map(problems, function(problem) { return problem.score; });
                        return _.reduce(problemScores, function(totalScore, score) { return totalScore + score; });
                    })
                    var teamValues = _.map(sortedKeys, function(key) {
                        if(_.has(teamCategoryData, key)) { return teamCategoryData[key]; }
                        else { return 0; }
                    });

                    var teamData = {
                        label: team.team_name,
                        fillColor: "rgba(151,187,205,0.2)",
                        strokeColor: "rgba(151,187,205,1)",
                        pointColor: "rgba(151,187,205,1)",
                        pointStrokeColor: "#fff",
                        pointHighlightFill: "#fff",
                        pointHighlightStroke: "rgba(151,187,205,1)",
                        data: teamValues
                    }
                    var averageData = $.extend(true, {}, data);
                    averageData.datasets.push(teamData);
                    return averageData;
                };

                %>
                <div class="panel panel-default">
                    <div class="panel-body">
                        <div class="col-md-6">
                            <h4>Overall Stats</h4>
                            <hr/>
                            <% if(teams.length > 0) { %>
                            <p>Min Score: <%= minScore %></p>
                            <p>Max Score: <%= maxScore %></p>
                            <p>Avg Score: <%= averageScore %></p>
                            <p>Std Deviation: <%= stdDeviation %></p>
                            <% } else { %>
                            <p>Will update when students join.</p>
                            <% } %>
                        </div>
                        <div class="col-md-6">
                            <h4>Exporting Data</h4>
                            <hr/>
                            <button type="button" class="btn btn-default" onClick=window.exportProblemCSV(teams)>Export to CSV</button>
                        </div>
                    </div>
                </div>
            </div>
=======
        <div class="col-md-12">
          <div style="margin-left: 5px">
              <p>Students can join this class by visiting the "Team" page, and entering the following under "Class Membership":</p>
              <div><p><strong>Class Name</strong>: <%- groupName %><br/>
                   <strong>Teacher Username</strong>: <%- owner %></p></div>
              <p>Followed by pressing the "Join" button.</p>
              <p> Student can also join by following this link: </p>
              <span>
                <code>
                  <%= document.location.href.split("/classroom")[0]+"/profile#joinclass?class="+encodeURIComponent(groupName)+"&teacher="+encodeURIComponent(owner) %>
                </code>
              </span>
>>>>>>> 4c086d36
          </div>
          <% _.each(_.sortBy(teams, "team_name"), function(team) {
            member = team.members[0]; %>
            <div class="row">
              <div class="col-md-12">
                  <div class="problem panel panel-default">
                    <div class="panel-heading team-visualization-enabler" expanded data-tid="<%= team.tid %>" data-toggle="collapse" data-target="#<%= team.tid %>">
                        <%- team.team_name %> (<%- member.firstname %> <%- member.lastname %>) <div class="pull-right"><%- team.competition_active ? team.score : '' %></div>
                    </div>
                    <div class="panel-collapse collapse" id="<%= team.tid %>">
                      <div class="panel-body">
                          <div class="col-md-8">
                              <h4>Category Performance</h4>
                               <div id="radar-visualizer-<%- team.tid %>" class="radar-visualizer"/>
                               <h4>Overall Progression</h4>
                               <div id="visualizer-<%- team.tid %>" class="team-visualizer"></div>
                          <% if(team.flagged_submissions.length > 0) { %>
                          <div class="panel panel-warning">
                              <div class="panel-heading">Suspicious Submissions</div>
                              <div class="panel-body">
                                  <table class="table">
                                      <thead>
                                          <tr>
                                              <th>Problem</th>
                                              <th>Flag</th>
                                              <th>Date</th>
                                          </tr>
                                      </thead>
                                      <tbody>
                                          <% _.each(team.flagged_submissions, function(submission) { %>
                                          <tr>
                                              <td><%- submission.problem_name %></td>
                                              <td><%- submission.key %></td>
                                              <td><%- new Date(submission.timestamp["$date"]) %></td>
                                          </tr>
                                          <% }) %>
                                      </tbody>
                                  </table>
                                </div>
                            </div>
                          <% } %>
                        </div>
                        <div class="col-md-4">
                          <div class="team-information">
                              <h4>Solved Problems:</h4>
                              <%
                              sortedProblems = _.sortBy(team.solved_problems, function(problem) { return -1*problem.solve_time["$date"];})
                              if(team.solved_problems.length > 0) {
                              %>
                              <table class="table">
                                  <thead>
                                      <tr>
                                          <th>Problem</th>
                                          <th>Score</th>
                                          <th>Date</th>
                                      </tr>
                                  </thead>
                                  <tbody>
                                    <% _.each(sortedProblems, function(problem) { %>
                                    <tr>
                                        <td><%- problem.name %></td>
                                        <td><%- problem.score %></td>
                                        <td><%- new Date(problem.solve_time["$date"]) %></td>
                                    </tr>
                                    <% }) %>
                                  </tbody>
                                </table>
                              <% } else { %>
                                <p>User has not solved any problems.</p>
                              <% } %>
                          </div>
                        </div>
                      </div>
                    </div>
                 </div>
              </div>
            </div>
          <% }) %>
        </div>
      </div>
</script>

<script type="text/template" id="group-info-template">
    <% if (data.length > 0 ) { %>
        <ul class="nav nav-tabs nav-tabs-outline" role="tablist" id="class-tabs">
          <% _.each(data, function(group, index) { %>
            <li><a href="#group-tab-<%- group.gid %>"
                   class="group-tab"
                   data-gid="<%- group.gid %>"
                   data-group-name="<%- group.name %>"
                   role="tab" data-toggle="tab">
                        <%- group.name %>
                        <span data-group-name="<%- group.name %>" class="glyphicon glyphicon-remove delete-group-span"></span>
                </a>
            </li>
          <% }); %>
          <li><a href="#" id="new-class-tab">New Class</a></li>
        </ul>
        <div class="tab-content">
          <% _.each(data, function(group, index) { %>
            <div class="tab-pane tab-pane-outline" id="group-tab-<%- group.gid %>"></div>
          <% }); %>
        </div>
    <% } else { %>
     <div class="col-md-12">
        <span class="input-group-btn">
            <button class="btn btn-primary" type="submit" id="new-class-button">Create a New Class</button>
        </span>
     </div>
    <% } %>
</script>

<script type="text/template" id="new-group-template">
<p>What do you want your class to be called?</p>
<form role="form" onsubmit="$('#modal-submit-button').click(); return false">
    <div class="form-group">
        <input type="text" class="form-control" id="new-group-name" placeholder="Class Name">
    </div>
</form>
</script><|MERGE_RESOLUTION|>--- conflicted
+++ resolved
@@ -36,7 +36,6 @@
 
 <script type="text/template" id="team-selection-template">
       <div class="row" style="margin-top: 10px">
-<<<<<<< HEAD
           <div class="col-md-12">
             <div class="col-md-6">
               <div class="panel panel-default">
@@ -47,8 +46,9 @@
                             <strong>Teacher Username</strong>: <%- owner %></p></div>
                         <p> Student can also join by following this link: </p>
                         <span>
+                            <% var link = document.location.href.split("/classroom")[0]+"/profile#joinclass?class="+encodeURIComponent(groupName)+"&teacher="+encodeURIComponent(owner); %>
                             <code>
-                            <%= document.location.href.split("/classroom")[0]+"/profile#joinclass?class="+groupName+"&teacher="+owner %>
+                              <%= link %>
                             </code>
                         </span>
                     </div>
@@ -162,20 +162,6 @@
                     </div>
                 </div>
             </div>
-=======
-        <div class="col-md-12">
-          <div style="margin-left: 5px">
-              <p>Students can join this class by visiting the "Team" page, and entering the following under "Class Membership":</p>
-              <div><p><strong>Class Name</strong>: <%- groupName %><br/>
-                   <strong>Teacher Username</strong>: <%- owner %></p></div>
-              <p>Followed by pressing the "Join" button.</p>
-              <p> Student can also join by following this link: </p>
-              <span>
-                <code>
-                  <%= document.location.href.split("/classroom")[0]+"/profile#joinclass?class="+encodeURIComponent(groupName)+"&teacher="+encodeURIComponent(owner) %>
-                </code>
-              </span>
->>>>>>> 4c086d36
           </div>
           <% _.each(_.sortBy(teams, "team_name"), function(team) {
             member = team.members[0]; %>
