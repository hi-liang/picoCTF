--- conflicted
+++ resolved
@@ -38,8 +38,4 @@
 #Start Cyberstakes API
 echo "Starting the Cyberstakes API"
 tmux kill-session -t cyberstakesapi 2> /dev/null
-<<<<<<< HEAD
-tmux new-session -s cyberstakesapi -d "cd /home/vagrant/api && "$START_CMD
-=======
-tmux new-session -s cyberstakesapi -d "cd $ROOT/api && $START_CMD"
->>>>>>> c62a4e09
+tmux new-session -s cyberstakesapi -d "cd $ROOT/api && $START_CMD"