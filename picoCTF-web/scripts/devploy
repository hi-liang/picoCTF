#!/bin/bash

ROOT=/vagrant/ctf-infrastructure

# Transpile the CoffeeScript files
echo "Transpiling Coffeescript"
cjsx -bc -o $ROOT/web/js/ $ROOT/web/coffee/

# Shutdown the server
echo "Shutting down nginx"
sudo service nginx stop

# Clean out the old files
echo "Cleaning up old files"
sudo rm -rf /srv/http/ctf/*

echo "Generating web with Jekyll"
cd $ROOT/web
sudo jekyll build

# Make sure everything is in UNIX format.
sudo dos2unix -q /srv/http/ctf/*.html

# Make sure everything is readable
sudo chmod -R +r /srv/http/ctf/*

# Start the server
echo "Restarting the server"
sudo service nginx start

echo "Installing the API"
sudo pip3 install --upgrade $ROOT

# Clear the cache
echo "Clearing the API cache"
api_manager database clear cache

START_CMD="python3 run.py"
if [[ $1 = "production" ]]; then
    START_CMD="./gunicorn_start.sh"
fi

<<<<<<< HEAD
#Start Ctf API
echo "Starting the Ctf API"
tmux kill-session -t ctfapi 2> /dev/null
tmux new-session -s ctfapi -d "cd $ROOT && $START_CMD"
=======
if [[ $1 = "stresstest" ]]; then
    START_CMD="python3 run.py -d -k test_key"
fi

#Start Cyberstakes API
echo "Starting the Cyberstakes API"
tmux kill-session -t cyberstakesapi 2> /dev/null
tmux new-session -s cyberstakesapi -d "cd $ROOT && $START_CMD"
>>>>>>> 60764003

#Start Stats caching daemon
echo "Starting the statistics caching daemon"
tmux kill-session -t ctfstats 2> /dev/null
tmux new-session -s ctfstats -d "daemon_manager -d $ROOT/daemons cache_stats"<|MERGE_RESOLUTION|>--- conflicted
+++ resolved
@@ -40,21 +40,14 @@
     START_CMD="./gunicorn_start.sh"
 fi
 
-<<<<<<< HEAD
+if [[ $1 = "stresstest" ]]; then
+    START_CMD="python3 run.py -d -k test_key"
+fi
+
 #Start Ctf API
 echo "Starting the Ctf API"
 tmux kill-session -t ctfapi 2> /dev/null
 tmux new-session -s ctfapi -d "cd $ROOT && $START_CMD"
-=======
-if [[ $1 = "stresstest" ]]; then
-    START_CMD="python3 run.py -d -k test_key"
-fi
-
-#Start Cyberstakes API
-echo "Starting the Cyberstakes API"
-tmux kill-session -t cyberstakesapi 2> /dev/null
-tmux new-session -s cyberstakesapi -d "cd $ROOT && $START_CMD"
->>>>>>> 60764003
 
 #Start Stats caching daemon
 echo "Starting the statistics caching daemon"
